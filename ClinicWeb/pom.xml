--- conflicted
+++ resolved
@@ -132,14 +132,8 @@
             <artifactId>thymeleaf-extras-springsecurity6</artifactId>
             <version>3.1.0.RELEASE</version>
         </dependency>
-<<<<<<< HEAD
-=======
-        <dependency>
-            <groupId>org.thymeleaf.extras</groupId>
-            <artifactId>thymeleaf-extras-java8time</artifactId>
-            <version>3.0.4.RELEASE</version>
-        </dependency>
->>>>>>> f29f745f
+
+
     </dependencies>
 
     <build>
