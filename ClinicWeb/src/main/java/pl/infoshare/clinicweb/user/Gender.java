--- conflicted
+++ resolved
@@ -1,15 +1,21 @@
 package pl.infoshare.clinicweb.user;
 
-<<<<<<< HEAD
 import com.fasterxml.jackson.annotation.JsonValue;
-=======
 import com.fasterxml.jackson.annotation.JsonProperty;
 
->>>>>>> ec5dd093
+public enum Gender {
+    MAN("Mężczyzna"),
+    WOMAN("Kobieta");
 
-public enum Gender {
-    MAN,
-    WOMAN;
+    Gender(String description) {
+        this.description = description;
+    }
 
+    final String description;
+
+    @JsonValue
+    public String getDescription() {
+        return description;
+    }
 }
 
