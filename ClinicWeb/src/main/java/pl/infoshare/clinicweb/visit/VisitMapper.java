package pl.infoshare.clinicweb.visit;

import lombok.AllArgsConstructor;
import org.springframework.stereotype.Component;
import pl.infoshare.clinicweb.doctor.Doctor;
import pl.infoshare.clinicweb.patient.Patient;
import pl.infoshare.clinicweb.user.entity.PersonDetails;

@Component
@AllArgsConstructor

public class VisitMapper {

<<<<<<< HEAD
=======

>>>>>>> 67ed597f
    public VisitDto toVisitDto(Visit visit) {



        VisitDto visitDto = new VisitDto();

        visitDto.setId(visit.getId());
        visitDto.setVisitDate(visit.getVisitDate());
        visitDto.setVisitCancelled(visit.isCancelVisit());
        visitDto.setVisitPastDate(visit.isVisitPastDate());


        if (visit.getPatient() != null && visit.getPatient().getPersonDetails() != null) {
            visitDto.setPatientName(visit.getPatient().getPersonDetails().getName());
            visitDto.setPatientSurname(visit.getPatient().getPersonDetails().getSurname());
            visitDto.setPatientPhoneNumber(visit.getPatient().getPersonDetails().getPhoneNumber());
            visitDto.setPatientPesel(visit.getPatient().getPersonDetails().getPesel());
            visitDto.setPatientId(visit.getPatient().getId());
        }

        if (visit.getDoctor() != null && visit.getDoctor().getDetails() != null) {
            visitDto.setDoctorName(visit.getDoctor().getDetails().getName());
            visitDto.setDoctorSurname(visit.getDoctor().getDetails().getSurname());
            visitDto.setDoctorSpecialization(visit.getDoctor().getSpecialization());
            visitDto.setDoctorId(visit.getDoctor().getId());
        }

        return visitDto;

    }


    public Visit toEntity(VisitDto visitDto) {

        if (visitDto == null) {
            throw new IllegalArgumentException("VisitDto cannot be null");
        }


        Patient patient = new Patient();
        PersonDetails personDetails = new PersonDetails();
        personDetails.setName(visitDto.getPatientName());
        personDetails.setSurname(visitDto.getPatientSurname());
        personDetails.setPhoneNumber(visitDto.getPatientPhoneNumber());
        personDetails.setPesel(visitDto.getPatientPesel());
        patient.setPersonDetails(personDetails);
        patient.setId(visitDto.getPatientId());


        Doctor doctor = new Doctor();
        PersonDetails doctorDetails = new PersonDetails();
        doctorDetails.setName(visitDto.getDoctorName());
        doctorDetails.setSurname(visitDto.getDoctorSurname());
        doctor.setSpecialization(visitDto.getDoctorSpecialization());
        doctor.setId(visitDto.getDoctorId());
        doctor.setDetails(doctorDetails);


        Visit visit = new Visit();
        visit.setId(visitDto.getId());
        visit.setVisitDate(visitDto.getVisitDate());
        visit.setCancelVisit(visitDto.isVisitCancelled());

        visit.setPatient(patient);
        visit.setDoctor(doctor);


        return visit;
    }
}<|MERGE_RESOLUTION|>--- conflicted
+++ resolved
@@ -11,12 +11,8 @@
 
 public class VisitMapper {
 
-<<<<<<< HEAD
-=======
 
->>>>>>> 67ed597f
     public VisitDto toVisitDto(Visit visit) {
-
 
 
         VisitDto visitDto = new VisitDto();
