package pl.infoshare.clinicweb.visit;

<<<<<<< HEAD
import com.fasterxml.jackson.annotation.JsonFormat;
import com.fasterxml.jackson.databind.annotation.JsonSerialize;
import com.fasterxml.jackson.datatype.jsr310.ser.LocalDateTimeSerializer;
import jakarta.validation.Valid;
=======
import jakarta.persistence.*;
>>>>>>> 246da60a
import jakarta.validation.constraints.FutureOrPresent;
import jakarta.validation.constraints.NotNull;
import lombok.Data;
import org.springframework.format.annotation.DateTimeFormat;
import pl.infoshare.clinicweb.doctor.Doctor;
<<<<<<< HEAD
import pl.infoshare.clinicweb.medicines.Medicines;
=======
import pl.infoshare.clinicweb.patient.Medicines;
>>>>>>> 246da60a
import pl.infoshare.clinicweb.patient.Patient;

import java.time.LocalDateTime;
import java.util.List;
import java.util.UUID;

<<<<<<< HEAD
@Data
public class Visit {

    private long id;
    @NotNull(message = "Pole data nie moze byc puste. ")
    @FutureOrPresent(message = "Wybierz datę z przyszłości. ")
    @JsonSerialize(using = LocalDateTimeSerializer.class)
    @JsonFormat(pattern = "dd-MM-yyyy HH:mm")
    @DateTimeFormat(iso = DateTimeFormat.ISO.DATE)
    private LocalDateTime visitDate;
    @Valid
    private Patient patient;
    private Doctor doctor;
=======

@Data
@Entity
@Table(name = "visit")
public class Visit {

    @Id
    @GeneratedValue
    private Long id;
    @NotNull(message = "Pole data nie moze byc puste. ")
    @FutureOrPresent(message = "Wybierz datę z przyszłości. ")
    @DateTimeFormat(iso = DateTimeFormat.ISO.DATE)
    private LocalDateTime visitDate;
    @ManyToOne
    private Patient patient;
    @ManyToOne
    private Doctor doctor;
    @Embedded
>>>>>>> 246da60a
    private List<Medicines> medicines;
    private UUID numberOfVisits = UUID.randomUUID();
    private boolean cancelVisit;

<<<<<<< HEAD
=======
    public void setVisitDate(LocalDateTime visitDate) {

        this.visitDate =   LocalDateTime.of(visitDate.getYear(),
                visitDate.getMonth(),
                visitDate.getDayOfMonth(),
                visitDate.getHour(),
                visitDate.getMinute(), 0);

    }



>>>>>>> 246da60a
}<|MERGE_RESOLUTION|>--- conflicted
+++ resolved
@@ -1,44 +1,18 @@
 package pl.infoshare.clinicweb.visit;
 
-<<<<<<< HEAD
-import com.fasterxml.jackson.annotation.JsonFormat;
-import com.fasterxml.jackson.databind.annotation.JsonSerialize;
-import com.fasterxml.jackson.datatype.jsr310.ser.LocalDateTimeSerializer;
-import jakarta.validation.Valid;
-=======
 import jakarta.persistence.*;
->>>>>>> 246da60a
 import jakarta.validation.constraints.FutureOrPresent;
 import jakarta.validation.constraints.NotNull;
 import lombok.Data;
 import org.springframework.format.annotation.DateTimeFormat;
 import pl.infoshare.clinicweb.doctor.Doctor;
-<<<<<<< HEAD
-import pl.infoshare.clinicweb.medicines.Medicines;
-=======
 import pl.infoshare.clinicweb.patient.Medicines;
->>>>>>> 246da60a
 import pl.infoshare.clinicweb.patient.Patient;
 
 import java.time.LocalDateTime;
 import java.util.List;
 import java.util.UUID;
 
-<<<<<<< HEAD
-@Data
-public class Visit {
-
-    private long id;
-    @NotNull(message = "Pole data nie moze byc puste. ")
-    @FutureOrPresent(message = "Wybierz datę z przyszłości. ")
-    @JsonSerialize(using = LocalDateTimeSerializer.class)
-    @JsonFormat(pattern = "dd-MM-yyyy HH:mm")
-    @DateTimeFormat(iso = DateTimeFormat.ISO.DATE)
-    private LocalDateTime visitDate;
-    @Valid
-    private Patient patient;
-    private Doctor doctor;
-=======
 
 @Data
 @Entity
@@ -57,13 +31,10 @@
     @ManyToOne
     private Doctor doctor;
     @Embedded
->>>>>>> 246da60a
     private List<Medicines> medicines;
     private UUID numberOfVisits = UUID.randomUUID();
     private boolean cancelVisit;
 
-<<<<<<< HEAD
-=======
     public void setVisitDate(LocalDateTime visitDate) {
 
         this.visitDate =   LocalDateTime.of(visitDate.getYear(),
@@ -76,5 +47,4 @@
 
 
 
->>>>>>> 246da60a
 }