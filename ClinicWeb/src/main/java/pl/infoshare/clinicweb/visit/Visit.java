package pl.infoshare.clinicweb.visit;

import com.fasterxml.jackson.annotation.JsonFormat;
import com.fasterxml.jackson.annotation.JsonInclude;
import com.fasterxml.jackson.databind.annotation.JsonSerialize;
import com.fasterxml.jackson.datatype.jsr310.ser.LocalDateTimeSerializer;
import jakarta.validation.Valid;
import jakarta.validation.constraints.FutureOrPresent;
import jakarta.validation.constraints.NotNull;
import pl.infoshare.clinicweb.doctor.DoctorDto;
import pl.infoshare.clinicweb.medicines.Medicines;
import pl.infoshare.clinicweb.patient.Patient;

import java.time.LocalDateTime;
import java.util.List;
import java.util.Objects;

@JsonInclude(JsonInclude.Include.NON_NULL)
public class Visit {

    @Valid
    private Patient patient;
    private DoctorDto doctor;

    private List<Medicines> medicines;
    private int numberOfVisits;

    @NotNull(message = "Pole data nie moze byc puste. ")
    @FutureOrPresent(message = "Wybierz datę z przyszłości. ")
    @JsonSerialize(using = LocalDateTimeSerializer.class)
    @JsonFormat(pattern = "dd-MM-yyyy HH:mm")
    private LocalDateTime visitDate;

    public Visit() {
    }

    public int getNumberOfVisits() {
        return numberOfVisits;
    }

    public void setNumberOfVisits(int numberOfVisits) {
        this.numberOfVisits = numberOfVisits;
    }

    public Patient getPatient() {

        return patient;
    }

    public void setPatient(Patient patient) {

        this.patient = patient;
    }

    public List<Medicines> getMedicines() {
        return medicines;
    }

    public void setMedicines(List<Medicines> medicines) {
        this.medicines = medicines;
    }

    public LocalDateTime getVisitDate() {
        return visitDate;
    }

    public void setVisitDate(LocalDateTime visitDate) {
        this.visitDate = visitDate;

    }

<<<<<<< HEAD
    public DoctorDto getDoctor() {
        return doctor;
    }

    public void setDoctor(DoctorDto doctor) {
        this.doctor = doctor;
=======
    public Visit() {
>>>>>>> ec5dd093
    }

    @Override
    public boolean equals(Object object) {
        if (this == object) return true;
        if (object == null || getClass() != object.getClass()) return false;
        Visit visit = (Visit) object;
        return numberOfVisits == visit.numberOfVisits && Objects.equals(patient, visit.patient) && Objects.equals(doctor, visit.doctor) && Objects.equals(medicines, visit.medicines) && Objects.equals(visitDate, visit.visitDate);
    }

    @Override
    public int hashCode() {
        return Objects.hash(patient, doctor, medicines, numberOfVisits, visitDate);
    }

    @Override
    public String toString() {
        return "Visit{" +
                "patient=" + patient +
                ", doctor=" + doctor +
                ", medicines=" + medicines +
                ", numberOfVisits=" + numberOfVisits +
                ", visitDate=" + visitDate +
                '}';
    }
}<|MERGE_RESOLUTION|>--- conflicted
+++ resolved
@@ -68,18 +68,13 @@
         this.visitDate = visitDate;
 
     }
-
-<<<<<<< HEAD
+  
     public DoctorDto getDoctor() {
         return doctor;
     }
 
     public void setDoctor(DoctorDto doctor) {
         this.doctor = doctor;
-=======
-    public Visit() {
->>>>>>> ec5dd093
-    }
 
     @Override
     public boolean equals(Object object) {
