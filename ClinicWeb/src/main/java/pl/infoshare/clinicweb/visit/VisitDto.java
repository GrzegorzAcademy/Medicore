package pl.infoshare.clinicweb.visit;

import lombok.AllArgsConstructor;
import lombok.Data;
import lombok.NoArgsConstructor;
<<<<<<< HEAD
import org.springframework.context.annotation.Bean;
=======
>>>>>>> 804fae53
import pl.infoshare.clinicweb.doctor.Specialization;

import java.time.LocalDateTime;

@Data
@AllArgsConstructor
@NoArgsConstructor
public class VisitDto {

    private Long id;
    private LocalDateTime visitDate;
    private String patientName;
    private String patientSurname;
    private String patientPhoneNumber;
    private String patientPesel;
    private String doctorName;
    private String doctorSurname;
    private Specialization doctorSpecialization;
<<<<<<< HEAD
    private boolean visitCancelled;
    private Long patientId;
    private long doctorId;

=======
    private boolean isVisitCancelled;
    private Long patientId;
    private Long doctorId;
    private boolean isVisitPastDate;
>>>>>>> 804fae53
}<|MERGE_RESOLUTION|>--- conflicted
+++ resolved
@@ -1,14 +1,8 @@
 package pl.infoshare.clinicweb.visit;
-
 import lombok.AllArgsConstructor;
 import lombok.Data;
 import lombok.NoArgsConstructor;
-<<<<<<< HEAD
-import org.springframework.context.annotation.Bean;
-=======
->>>>>>> 804fae53
 import pl.infoshare.clinicweb.doctor.Specialization;
-
 import java.time.LocalDateTime;
 
 @Data
@@ -25,15 +19,8 @@
     private String doctorName;
     private String doctorSurname;
     private Specialization doctorSpecialization;
-<<<<<<< HEAD
     private boolean visitCancelled;
     private Long patientId;
     private long doctorId;
 
-=======
-    private boolean isVisitCancelled;
-    private Long patientId;
-    private Long doctorId;
-    private boolean isVisitPastDate;
->>>>>>> 804fae53
 }