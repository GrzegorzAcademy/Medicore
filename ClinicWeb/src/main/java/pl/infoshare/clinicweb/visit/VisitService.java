package pl.infoshare.clinicweb.visit;

import com.fasterxml.jackson.core.type.TypeReference;
import org.springframework.stereotype.Service;
import pl.infoshare.clinicweb.doctor.DoctorDto;
import pl.infoshare.clinicweb.file.FileService;
import pl.infoshare.clinicweb.patient.Patient;

import java.util.ArrayList;
import java.util.List;
import java.util.stream.Collectors;
import java.util.stream.Stream;

@Service
public class VisitService implements VisitRepository {

    private static final String VISITS_PATH = "src/main/resources/visits.json";
    private final FileService fileService;

    public VisitService(FileService fileService) {
        this.fileService = fileService;
    }

    @Override
    public void saveVisit(Visit visit) {

        fileService.writeToFile(visit, VISITS_PATH);

    }

<<<<<<< HEAD
    public void setVisitAttributes(Patient patient, DoctorDto doctor, Visit visit) {
        if (patient != null) {
            visit.setPatient(patient);

        }

        if (doctor != null) {
            visit.setDoctor(doctor);
        }
    }
=======

    public List<Visits> getAll() {
        List<Visits> visits = fileService.readFromFile(VISITS_PATH, new TypeReference<List<Visits>>() {
        });
        return visits.stream().sorted((o1, o2) -> o2.getVisitDate().compareTo(o1.getVisitDate())).toList();
    }

>>>>>>> ec5dd093
}<|MERGE_RESOLUTION|>--- conflicted
+++ resolved
@@ -28,7 +28,7 @@
 
     }
 
-<<<<<<< HEAD
+
     public void setVisitAttributes(Patient patient, DoctorDto doctor, Visit visit) {
         if (patient != null) {
             visit.setPatient(patient);
@@ -39,7 +39,6 @@
             visit.setDoctor(doctor);
         }
     }
-=======
 
     public List<Visits> getAll() {
         List<Visits> visits = fileService.readFromFile(VISITS_PATH, new TypeReference<List<Visits>>() {
@@ -47,5 +46,4 @@
         return visits.stream().sorted((o1, o2) -> o2.getVisitDate().compareTo(o1.getVisitDate())).toList();
     }
 
->>>>>>> ec5dd093
 }