package pl.infoshare.clinicweb.visit;
<<<<<<< HEAD

import lombok.AllArgsConstructor;
import org.springframework.stereotype.Service;


@Service
@AllArgsConstructor
public class VisitService  {

    private final VisitRepository visitRepository;
    private final VisitMapper visitMapper;

    public VisitDto convertToDto (Visit visit) {

        return visitMapper.toVisitDto(visit);

    }

    public Visit convertToEntity (VisitDto visitDto) {

        return visitMapper.toEntity(visitDto);
    }
=======
import org.springframework.data.domain.Sort;
import org.springframework.stereotype.Service;
import java.util.List;


@Service
public class VisitService {


    private VisitRepository visitRepository;

    public VisitService(VisitRepository visitRepository) {

        this.visitRepository = visitRepository;
    }

    public void saveVisit(Visit visit) {

        visitRepository.save(visit);
    }

    public void updateVisit(Visit visit) {

        visitRepository.save(visit);
    }

    public List<Visit> getAllVisits() {

        return visitRepository.findAll(Sort.by(Sort.Direction.DESC, "visitDate"));

    }

    public void cancelVisit(Visit visit) {

        visit.setCancelVisit(true);

        visitRepository.save(visit);
    }

    public void deleteVisit(Visit visit) {

        visitRepository.findById(visit.getId()).ifPresent(visitRepository::delete);
    }






>>>>>>> 246da60a

}<|MERGE_RESOLUTION|>--- conflicted
+++ resolved
@@ -1,43 +1,16 @@
 package pl.infoshare.clinicweb.visit;
-<<<<<<< HEAD
-
 import lombok.AllArgsConstructor;
-import org.springframework.stereotype.Service;
-
-
-@Service
-@AllArgsConstructor
-public class VisitService  {
-
-    private final VisitRepository visitRepository;
-    private final VisitMapper visitMapper;
-
-    public VisitDto convertToDto (Visit visit) {
-
-        return visitMapper.toVisitDto(visit);
-
-    }
-
-    public Visit convertToEntity (VisitDto visitDto) {
-
-        return visitMapper.toEntity(visitDto);
-    }
-=======
 import org.springframework.data.domain.Sort;
 import org.springframework.stereotype.Service;
 import java.util.List;
 
 
 @Service
+@AllArgsConstructor
 public class VisitService {
 
-
-    private VisitRepository visitRepository;
-
-    public VisitService(VisitRepository visitRepository) {
-
-        this.visitRepository = visitRepository;
-    }
+    private final VisitRepository visitRepository;
+    private final VisitMapper visitMapper;
 
     public void saveVisit(Visit visit) {
 
@@ -67,11 +40,21 @@
         visitRepository.findById(visit.getId()).ifPresent(visitRepository::delete);
     }
 
+    public VisitDto convertToDto (Visit visit) {
+
+        return visitMapper.toVisitDto(visit);
+
+    }
+
+    public Visit convertToEntity (VisitDto visitDto) {
+
+        return visitMapper.toEntity(visitDto);
+    }
 
 
 
 
 
->>>>>>> 246da60a
+
 
 }