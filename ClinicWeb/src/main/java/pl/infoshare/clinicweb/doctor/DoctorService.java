--- conflicted
+++ resolved
@@ -128,11 +128,10 @@
 
     }
 
-<<<<<<< HEAD
     public void deleteFileDoctor() {
         fileService.deleteData(DOCTOR_PATH);
     }
-=======
+
     public void saveOrUpdateDoctor(Doctor doctor, Address address) {
 
         Doctor doctorByPesel = findByPesel(doctor.getPersonDetails().getPesel());
@@ -185,5 +184,4 @@
         return null;
     }
 
->>>>>>> 5ed7504b
 }