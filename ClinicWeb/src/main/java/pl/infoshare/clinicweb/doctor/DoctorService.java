package pl.infoshare.clinicweb.doctor;

import com.fasterxml.jackson.core.type.TypeReference;
import org.springframework.beans.factory.annotation.Autowired;
import org.springframework.stereotype.Service;
import pl.infoshare.clinicweb.file.FileService;
import pl.infoshare.clinicweb.user.User;

import java.util.List;
import java.util.stream.Collectors;

@Service
public class DoctorService implements DoctorRepository {

    private static final String DOCTOR_PATH = "/ClinicWeb/src/main/resources/doctors.json";
//    private final List<Doctor> doctorList;
    private final FileService fileService;

    @Autowired
<<<<<<< HEAD
    public DoctorService(List<Doctor> doctorList, FileService fileService) {
        this.doctorList = fileService.readFromFile(DOCTOR_PATH, new TypeReference<List<Doctor>>() {
        });
=======
    public DoctorService(List<Doctor> doctorList, FileService fileService)  {
//        this.doctorList = fileService.readFromFile(DOCTOR_PATH, new TypeReference<List<Doctor>>() {});
>>>>>>> ea89529c
        this.fileService = fileService;

    }


    public void addDoctor(User user) {

    }

    @Override
    public void addDoctor(Doctor user) {

    }

    @Override
    public void findAllDoctors() {

    }

    @Override
    public void deleteDoctor(Doctor doctor) {

    }

    @Override
    public void updateDoctor(Doctor doctor) {

    }

    @Override
    public void findDoctorByKey(String name, String surname) {

    }

//    public List<Doctor> getAll() {
//        return doctorList;
//    }


    public List<DoctorDto> findAll() {
List<Doctor>listDoctor = fileService.readFromFile(DOCTOR_PATH,new TypeReference<List<Doctor>>() {});
        return      listDoctor
                .stream()
                .map(this::convertToDto)
                .collect(Collectors.toList());

    }

    public List<DoctorDto> findBySpecialization(Specialization specialization) {

<<<<<<< HEAD
        return getAll()
                .stream()
                .filter(doctor -> doctor.getSpecialization().equals(specialization.getDescription()))
                .map(this::convertToDto)
=======
        return findAll().stream()
                .filter(doctor -> doctor.getSpecialization().equals(specialization))
>>>>>>> ea89529c
                .collect(Collectors.toList());

    }

    private DoctorDto convertToDto(Doctor doctor) {

        DoctorDto doctorDto = new DoctorDto();

        doctorDto.setName(doctor.getPersonDetails().getName());
        doctorDto.setSurname(doctor.getPersonDetails().getSurname());
        doctorDto.setSpecialization(doctor.getSpecialization());

        return doctorDto;
    }
}<|MERGE_RESOLUTION|>--- conflicted
+++ resolved
@@ -12,21 +12,12 @@
 @Service
 public class DoctorService implements DoctorRepository {
 
-    private static final String DOCTOR_PATH = "/ClinicWeb/src/main/resources/doctors.json";
-//    private final List<Doctor> doctorList;
+    private static final String DOCTOR_PATH = "ClinicWeb/src/main/resources/doctors.json";
     private final FileService fileService;
 
     @Autowired
-<<<<<<< HEAD
-    public DoctorService(List<Doctor> doctorList, FileService fileService) {
-        this.doctorList = fileService.readFromFile(DOCTOR_PATH, new TypeReference<List<Doctor>>() {
-        });
-=======
-    public DoctorService(List<Doctor> doctorList, FileService fileService)  {
-//        this.doctorList = fileService.readFromFile(DOCTOR_PATH, new TypeReference<List<Doctor>>() {});
->>>>>>> ea89529c
+    public DoctorService(FileService fileService) {
         this.fileService = fileService;
-
     }
 
 
@@ -59,14 +50,13 @@
 
     }
 
-//    public List<Doctor> getAll() {
-//        return doctorList;
-//    }
-
+    public List<Doctor> getAll() {
+        return doctorList;
+    }
 
     public List<DoctorDto> findAll() {
-List<Doctor>listDoctor = fileService.readFromFile(DOCTOR_PATH,new TypeReference<List<Doctor>>() {});
-        return      listDoctor
+
+        return getAll()
                 .stream()
                 .map(this::convertToDto)
                 .collect(Collectors.toList());
@@ -75,15 +65,8 @@
 
     public List<DoctorDto> findBySpecialization(Specialization specialization) {
 
-<<<<<<< HEAD
-        return getAll()
-                .stream()
-                .filter(doctor -> doctor.getSpecialization().equals(specialization.getDescription()))
-                .map(this::convertToDto)
-=======
         return findAll().stream()
                 .filter(doctor -> doctor.getSpecialization().equals(specialization))
->>>>>>> ea89529c
                 .collect(Collectors.toList());
 
     }
