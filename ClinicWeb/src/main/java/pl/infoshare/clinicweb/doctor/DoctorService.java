--- conflicted
+++ resolved
@@ -13,12 +13,6 @@
 @Service
 @AllArgsConstructor
 public class DoctorService {
-<<<<<<< HEAD
-    private final DoctorRepository doctorRepository;
-
-    public DoctorService(DoctorRepository doctorRepository) {
-        this.doctorRepository = doctorRepository;
-=======
 
     private final DoctorRepository doctorRepository;
     private final DoctorMapper doctorMapper;
@@ -26,20 +20,10 @@
     public void addDoctor(Doctor user) {
 
         doctorRepository.save(user);
->>>>>>> 4d3a2958
     }
 
     public Optional<DoctorDto> findById(long id) {
 
-<<<<<<< HEAD
-    public void addDoctor(Doctor user) {
-        doctorRepository.save(user);
-    }
-
-
-    public List<Doctor> findAllDoctors() {
-        return doctorRepository.findAll();
-=======
         return doctorRepository.findById(id)
                 .stream()
                 .map(doctorMapper::toDto)
@@ -54,17 +38,10 @@
                 .stream()
                 .map(doctorMapper::toDto)
                 .collect(Collectors.toList());
->>>>>>> 4d3a2958
     }
 
 
     public void deleteDoctor(Long idDoctor) {
-<<<<<<< HEAD
-        doctorRepository.findById(idDoctor).ifPresent(doctorRepository::delete);
-    }
-
-    public void updateDoctor(Doctor doctor) {
-=======
 
         doctorRepository.deleteById(idDoctor);
     }
@@ -74,15 +51,11 @@
         Doctor doctor = doctorMapper.toEntity(doctorDto);
         doctor.setAddress(address);
 
->>>>>>> 4d3a2958
         doctorRepository.save(doctor);
     }
 
     public void findDoctorByKey(String name, String surname) {
-    }
 
-    public Doctor findDoctorById(Long id) {
-        return doctorRepository.getReferenceById(id);
     }
 
 
