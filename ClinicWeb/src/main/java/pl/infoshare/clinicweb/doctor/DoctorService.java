package pl.infoshare.clinicweb.doctor;

import jakarta.persistence.EntityNotFoundException;
import lombok.AllArgsConstructor;
<<<<<<< HEAD
import lombok.NoArgsConstructor;
=======
import org.springframework.data.domain.*;
>>>>>>> 804fae53
import org.springframework.stereotype.Service;
import pl.infoshare.clinicweb.patient.Address;
import pl.infoshare.clinicweb.user.PersonDetails;

import java.util.List;
import java.util.stream.Collectors;

@Service
@AllArgsConstructor
public class DoctorService {

    private final DoctorRepository doctorRepository;
    private final DoctorMapper doctorMapper;

    public void addDoctor(Doctor user) {

        doctorRepository.save(user);
    }

    public DoctorDto findById(long id) {

<<<<<<< HEAD
        return doctorRepository
                .findById(id)
                .map(doctorMapper::toDto)
                .orElseThrow(() -> new EntityNotFoundException(String.format("Doctor not found with %s", id)));
=======
        return doctorRepository.findById(id)
                .map(doctorMapper::toDto)
                .orElseThrow(() -> new EntityNotFoundException(String.format("Nie znaleziono lekarza z numerem id %s", id)));
>>>>>>> 804fae53
    }


    public List<DoctorDto> findAllDoctors() {

        return doctorRepository.findAll()
                .stream()
                .map(doctorMapper::toDto)
                .collect(Collectors.toList());
    }

    public Page<DoctorDto> findAllPage(int pageNumber) {

        final int pageSize = 10;
        Page<DoctorDto> doctors;

        Pageable pageable = PageRequest.of(pageNumber - 1, pageSize, Sort.by("id"));
        Page<Doctor> entities = doctorRepository.findAll(pageable);


            doctors = entities.map(doctor -> {
                DoctorDto doctorDto = doctorMapper.toDto(doctor);

                return doctorDto;
            });
            return doctors;

    }


    public void deleteDoctor(Long idDoctor) {

        doctorRepository.deleteById(idDoctor);
    }

    public void updateDoctor(DoctorDto doctorDto, Address address) {

        Doctor doctor = doctorMapper.toEntity(doctorDto);
        doctor.setAddress(address);

        doctorRepository.save(doctor);
    }

    public void findDoctorByKey(String name, String surname) {

    }


    Page<DoctorDto> findDoctorBySpecialization(int pageNumber, Specialization specialization) {

        final int pageSize = 10;

        Pageable pageable = PageRequest.of(pageNumber, pageSize, Sort.by("id"));

        List<DoctorDto> doctorDtos = doctorRepository.findAll()
                .stream()
                .filter(doctor -> doctor.getSpecialization().equals(specialization))
                .map(doctorMapper::toDto)
                .collect(Collectors.toList());




        return new PageImpl<>(doctorDtos);
    }

    public void setDoctorAttributes(Doctor doctor, PersonDetails personDetails,
                                    Address address, Specialization specialization) {

        doctor.setDetails(personDetails);
        doctor.setAddress(address);
        doctor.setSpecialization(specialization);


    }


}<|MERGE_RESOLUTION|>--- conflicted
+++ resolved
@@ -2,11 +2,7 @@
 
 import jakarta.persistence.EntityNotFoundException;
 import lombok.AllArgsConstructor;
-<<<<<<< HEAD
-import lombok.NoArgsConstructor;
-=======
 import org.springframework.data.domain.*;
->>>>>>> 804fae53
 import org.springframework.stereotype.Service;
 import pl.infoshare.clinicweb.patient.Address;
 import pl.infoshare.clinicweb.user.PersonDetails;
@@ -22,26 +18,18 @@
     private final DoctorMapper doctorMapper;
 
     public void addDoctor(Doctor user) {
-
-        doctorRepository.save(user);
+       doctorRepository.save(user);
     }
 
     public DoctorDto findById(long id) {
-
-<<<<<<< HEAD
-        return doctorRepository
+      return doctorRepository
                 .findById(id)
                 .map(doctorMapper::toDto)
-                .orElseThrow(() -> new EntityNotFoundException(String.format("Doctor not found with %s", id)));
-=======
-        return doctorRepository.findById(id)
-                .map(doctorMapper::toDto)
-                .orElseThrow(() -> new EntityNotFoundException(String.format("Nie znaleziono lekarza z numerem id %s", id)));
->>>>>>> 804fae53
+                .orElseThrow(() -> new EntityNotFoundException(String.format("Doctor not found with ID: %s", id)));
+
     }
 
-
-    public List<DoctorDto> findAllDoctors() {
+  public List<DoctorDto> findAllDoctors() {
 
         return doctorRepository.findAll()
                 .stream()
