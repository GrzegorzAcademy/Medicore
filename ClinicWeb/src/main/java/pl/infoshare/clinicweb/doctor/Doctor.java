--- conflicted
+++ resolved
@@ -1,12 +1,6 @@
 package pl.infoshare.clinicweb.doctor;
 
-<<<<<<< HEAD
-import jakarta.persistence.Entity;
-import jakarta.persistence.GeneratedValue;
-import jakarta.persistence.Id;
-=======
 import jakarta.persistence.*;
->>>>>>> 246da60a
 import lombok.Data;
 import pl.infoshare.clinicweb.patient.Address;
 import pl.infoshare.clinicweb.patient.Patient;
@@ -17,17 +11,6 @@
 @Data
 @Entity
 public class Doctor {
-<<<<<<< HEAD
-
-    @Id
-    @GeneratedValue
-    private long id;
-    private String specialization;
-    private List<Patient> patient;
-    private boolean online;
-    private boolean availability;
-    private PersonDetails personDetails;
-=======
     @Id
     @GeneratedValue
     private long id;
@@ -37,7 +20,6 @@
     private boolean availability;
     private List<Patient> patient;
     private PersonDetails details;
->>>>>>> 246da60a
     private Address address;
 
 }
