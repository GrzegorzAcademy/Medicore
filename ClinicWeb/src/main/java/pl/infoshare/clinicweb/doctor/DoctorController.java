package pl.infoshare.clinicweb.doctor;

import jakarta.validation.Valid;
import lombok.AllArgsConstructor;
import org.springframework.data.domain.Page;
import org.springframework.stereotype.Controller;
import org.springframework.ui.Model;
import org.springframework.validation.BindingResult;
import org.springframework.web.bind.annotation.GetMapping;
import org.springframework.web.bind.annotation.ModelAttribute;
import org.springframework.web.bind.annotation.PostMapping;
import org.springframework.web.bind.annotation.RequestParam;
import org.springframework.web.servlet.mvc.support.RedirectAttributes;
import pl.infoshare.clinicweb.patient.Address;
import pl.infoshare.clinicweb.user.PersonDetails;
import pl.infoshare.clinicweb.user.Utils;

import java.util.List;
import java.util.Optional;
import java.util.stream.Collectors;
import java.util.stream.IntStream;

@Controller
@AllArgsConstructor
public class DoctorController {

    private final DoctorService doctorService;

    @GetMapping(value = "/doctors")
    public String listDoctors(@RequestParam(required = false) Specialization specialization, Model model,
                              @RequestParam(value = "page")
                              @ModelAttribute Optional<Integer> page,
                              @RequestParam(value = "size")
                              @ModelAttribute Optional<Integer> size) {

        int currentPage = page.orElse(1);

        Page<DoctorDto> doctorPage;

        if (specialization == null) {
            doctorPage = doctorService.findAllPage(currentPage);

        } else {
            doctorPage = doctorService.findDoctorBySpecialization(currentPage, specialization);

        }

        long totalElements = doctorPage.getTotalElements();
        int totalPages = doctorPage.getTotalPages();
        List<DoctorDto> doctors = doctorPage.getContent();

        if (totalPages > 0) {
            List<Integer> pageNumbers = IntStream.rangeClosed(1, totalPages)
                    .boxed()
                    .collect(Collectors.toList());
            model.addAttribute("pageNumbers", pageNumbers);
        }


        if (totalPages == 0) {
            totalPages = 1;
        }

        model.addAttribute("specialization", specialization);
        model.addAttribute("doctorsPage", doctorPage);
        model.addAttribute("currentPage", currentPage);
        model.addAttribute("totalPages", totalPages);
        model.addAttribute("totalElements", totalElements);
        model.addAttribute("listDoctor", doctors);


        return "doctors";
    }

    @GetMapping("/doctor")
    public String doctorForm(Model model) {

        model.addAttribute("personDetails", new PersonDetails());
        model.addAttribute("address", new Address());

        return "doctor";
    }

    @PostMapping("/doctor")
    public String doctorFormSubmission(@ModelAttribute Doctor doctor,
                                       @Valid PersonDetails doctorDetails, BindingResult detailsBinding,
                                       @Valid Address doctorAddress, BindingResult addressBinding,
                                       @RequestParam("specialization") Specialization specialization,
                                       @RequestParam("pesel") String pesel,
                                       RedirectAttributes redirectAttributes, Model model) {


        if (detailsBinding.hasErrors() || addressBinding.hasErrors() || !Utils.hasPeselCorrectDigits(pesel)) {

            model.addAttribute("peselError", "Wprowadzony numer PESEL jest niepoprawny.");
            return "doctor";

        } else {

            redirectAttributes.addFlashAttribute("success", "Utworzono nowego lekarza w bazie.");

            doctorService.setDoctorAttributes(doctor, doctorDetails, doctorAddress, specialization);
            doctorService.addDoctor(doctor);

            return "redirect:/doctor";
        }

    }

    @GetMapping("/search-doctor")
    public String searchDoctorByPesel(@ModelAttribute Doctor doctor) {

        return "search-doctor";
    }

    @PostMapping("/search-doctor")
    public String searchDoctorByPesel(@RequestParam(value = "id", required = false) long id, Model model) {

        DoctorDto doctorById = doctorService.findById(id);

        model.addAttribute("searchForId", doctorById);
<<<<<<< HEAD
=======

>>>>>>> f29f745f
        return "search-doctor";
    }

    @GetMapping("/update-doctor")
    public String fullDetailDoctor(@RequestParam(value = "id") long id, Model model) {

        model.addAttribute("doctor", doctorService.findById(id));

        return "update-doctor";
    }

    @PostMapping("/update-doctor")
    public String editDoctor(@ModelAttribute("doctor") DoctorDto doctor, Model model,
                             Address address, RedirectAttributes redirectAttributes) {

        doctorService.updateDoctor(doctor, address);
        model.addAttribute("doctor", doctor);
        model.addAttribute("address", address);
        redirectAttributes.addFlashAttribute("success", "Zaktualizowano dane lekarza.");

        return "redirect:doctors";
    }

    @GetMapping("/delete-doctor")
    public String showDeleteDoctorForm(@RequestParam("id") long id, Model model) {

        DoctorDto doctorById = doctorService.findById(id);
        model.addAttribute("doctor", doctorById);

        return "delete-doctor";
    }

    @PostMapping("/delete-doctor")
    public String deleteDoctor(@RequestParam("id") long id, RedirectAttributes redirectAttributes) {

        DoctorDto doctorById = doctorService.findById(id);

        if (doctorById != null) {

            doctorService.deleteDoctor(doctorById.getId());
            redirectAttributes.addFlashAttribute("success", "Usunięto dane lekarza.");
        }
        return "redirect:/doctors";
    }


}<|MERGE_RESOLUTION|>--- conflicted
+++ resolved
@@ -14,7 +14,6 @@
 import pl.infoshare.clinicweb.patient.Address;
 import pl.infoshare.clinicweb.user.PersonDetails;
 import pl.infoshare.clinicweb.user.Utils;
-
 import java.util.List;
 import java.util.Optional;
 import java.util.stream.Collectors;
@@ -119,10 +118,6 @@
         DoctorDto doctorById = doctorService.findById(id);
 
         model.addAttribute("searchForId", doctorById);
-<<<<<<< HEAD
-=======
-
->>>>>>> f29f745f
         return "search-doctor";
     }
 
