--- conflicted
+++ resolved
@@ -118,12 +118,8 @@
         DoctorDto doctorById = doctorService.findById(id);
 
         model.addAttribute("searchForId", doctorById);
-<<<<<<< HEAD
 
         return "doctor/search-doctor";
-=======
-        return "search-doctor";
->>>>>>> 5403ffc4
     }
 
     @GetMapping("/update-doctor")
