package pl.infoshare.clinicweb.doctor;

import org.springframework.stereotype.Component;
import pl.infoshare.clinicweb.user.PersonDetails;
<<<<<<< HEAD

import java.util.Optional;
=======
>>>>>>> 804fae53

@Component
public class DoctorMapper {

    public DoctorDto toDto(Doctor doctor) {

        DoctorDto doctorDto = new DoctorDto();

        doctorDto.setId(doctor.getId());
        doctorDto.setName(doctor.getDetails().getName());
        doctorDto.setSurname(doctor.getDetails().getSurname());
        doctorDto.setSpecialization(doctor.getSpecialization());
<<<<<<< HEAD

=======
>>>>>>> 804fae53


        return doctorDto;

    }


    public Doctor toEntity(DoctorDto doctorDto) {

        Doctor doctor = new Doctor();

        doctor.setId(doctorDto.getId());
        doctor.setDetails(new PersonDetails());
        doctor.getDetails().setName(doctorDto.getName());
        doctor.getDetails().setSurname(doctorDto.getSurname());
        doctor.setSpecialization(doctorDto.getSpecialization());

        return doctor;

    }
}<|MERGE_RESOLUTION|>--- conflicted
+++ resolved
@@ -2,11 +2,7 @@
 
 import org.springframework.stereotype.Component;
 import pl.infoshare.clinicweb.user.PersonDetails;
-<<<<<<< HEAD
 
-import java.util.Optional;
-=======
->>>>>>> 804fae53
 
 @Component
 public class DoctorMapper {
@@ -19,13 +15,7 @@
         doctorDto.setName(doctor.getDetails().getName());
         doctorDto.setSurname(doctor.getDetails().getSurname());
         doctorDto.setSpecialization(doctor.getSpecialization());
-<<<<<<< HEAD
-
-=======
->>>>>>> 804fae53
-
-
-        return doctorDto;
+ doctorDto;
 
     }
 
