--- conflicted
+++ resolved
@@ -53,11 +53,7 @@
         model.addAttribute("patientAppointments", patientAppointments);
 
 
-<<<<<<< HEAD
-        return "detail-patient-appointments";
-=======
         return "patient/detail-patient-appointments";
->>>>>>> 67ed597f
     }
 
 
