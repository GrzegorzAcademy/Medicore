package pl.infoshare.clinicweb.patientCard;

import lombok.AllArgsConstructor;
import org.springframework.stereotype.Controller;
import org.springframework.ui.Model;
import org.springframework.validation.BindingResult;
import org.springframework.web.bind.annotation.GetMapping;
import org.springframework.web.bind.annotation.ModelAttribute;
import org.springframework.web.bind.annotation.PostMapping;
import org.springframework.web.bind.annotation.RequestParam;
import org.springframework.web.servlet.mvc.support.RedirectAttributes;
import pl.infoshare.clinicweb.visit.VisitDto;
import pl.infoshare.clinicweb.visit.VisitService;

import javax.validation.Valid;
import java.util.List;

@Controller
@AllArgsConstructor
public class PatientCardController {


    private final PatientCardService patientCardService;
    private final VisitService visitService;
    private final PatientCardMapper patientCardMapper;

    @GetMapping("/patient-card")
    public String createPatientCard(@RequestParam(value = "id", required = false)
                                    Long id, Model model) {

        VisitDto visit = visitService.findVisitById(id);
        PatientCardDTO patientCardDTO = PatientCardService.getPatientCardDTO(visit);

        model.addAttribute("visit", visit);
        model.addAttribute("patientCard", patientCardDTO);

        return "patient/patient-card";
    }


    @GetMapping("/detail-patient-appointments")
    public String getDetailPatientAppointments(@RequestParam(value = "id", required = false) Long id, Model model) {


        List<PatientCard> patientAppointments = patientCardService.findAllPatientCardByPatientId(id);


        PatientCardDTO matchingPatientCard = patientCardService.findById(id);


        model.addAttribute("matchingPatientCard", matchingPatientCard);


        model.addAttribute("patientAppointments", patientAppointments);


        return "patient/detail-patient-appointments";
    }


    @GetMapping("/patient-appointments")
    public String getPatientAppointments(@RequestParam(value = "id", required = false) Long id, Model model) {

        List<PatientCard> patientAppointments = patientCardService.findAllPatientCardByPatientId(id);
        model.addAttribute("patientAppointments", patientAppointments);
        return "patient/patient-appointments";
    }

    @PostMapping("/patient-card")
    public String savePatientCard(
            @Valid @ModelAttribute("patientCard") PatientCardDTO patientCardDTO,
            BindingResult bindingResult,
            RedirectAttributes redirectAttributes,
            Model model) {

        if (bindingResult.hasErrors()) {
            model.addAttribute("error", "Błąd zapisu karty pacjenta");
            return "patient-card";
        }

        PatientCard patientCard = patientCardMapper.toEntity(patientCardDTO);

        patientCardService.patientCardSave(patientCard);
<<<<<<< HEAD
        redirectAttributes.addFlashAttribute("successMessage", "Karta pacjenta została pomyślnie zapisana!");
        return "redirect:/patient-appointments";
=======

        model.addAttribute("successMessage", "Karta pacjenta została pomyślnie zapisana!");

        return "patient/patient-appointments";
>>>>>>> 44dcc07e
    }


}
<|MERGE_RESOLUTION|>--- conflicted
+++ resolved
@@ -81,15 +81,8 @@
         PatientCard patientCard = patientCardMapper.toEntity(patientCardDTO);
 
         patientCardService.patientCardSave(patientCard);
-<<<<<<< HEAD
         redirectAttributes.addFlashAttribute("successMessage", "Karta pacjenta została pomyślnie zapisana!");
-        return "redirect:/patient-appointments";
-=======
-
-        model.addAttribute("successMessage", "Karta pacjenta została pomyślnie zapisana!");
-
         return "patient/patient-appointments";
->>>>>>> 44dcc07e
     }
 
 
