package pl.infoshare.clinicweb.patient;

import org.springframework.stereotype.Component;
import pl.infoshare.clinicweb.user.PersonDetails;
<<<<<<< HEAD

import java.util.Optional;
=======
>>>>>>> 804fae53


@Component
public class PatientMapper {


<<<<<<< HEAD
    public Optional<PatientDto> toDto(Patient patient) {
=======
    public PatientDto toDto(Patient patient) {
>>>>>>> 804fae53

        PatientDto patientDto = new PatientDto();

        patientDto.setId(patient.getId());
        patientDto.setName(patient.getPersonDetails().getName());
        patientDto.setSurname(patient.getPersonDetails().getSurname());
        patientDto.setPesel(patient.getPersonDetails().getPesel());
        patientDto.setPhoneNumber(patient.getPersonDetails().getPhoneNumber());
        patientDto.setCountry(patient.getAddress().getCountry());
        patientDto.setCity(patient.getAddress().getCity());
        patientDto.setZipCode(patient.getAddress().getZipCode());
        patientDto.setFlatNumber(patient.getAddress().getFlatNumber());
        patientDto.setHouseNumber(patient.getAddress().getHouseNumber());
        patientDto.setStreet(patient.getAddress().getStreet());

        return patientDto;

    }

    public Patient toEntity(PatientDto patientDto) {
        Patient patient = new Patient();


        if (patient.getPersonDetails() == null) {
            patient.setPersonDetails(new PersonDetails());
        }

        if (patient.getAddress() == null) {
            patient.setAddress(new Address());
        }

        patient.setId(patientDto.getId());
        patient.getPersonDetails().setName(patientDto.getName());
        patient.getPersonDetails().setSurname(patientDto.getSurname());
        patient.getPersonDetails().setPesel(patientDto.getPesel());
        patient.getPersonDetails().setPhoneNumber(patientDto.getPhoneNumber());

        patient.getAddress().setCountry(patientDto.getCountry());
        patient.getAddress().setCity(patientDto.getCity());
        patient.getAddress().setZipCode(patientDto.getZipCode());
        patient.getAddress().setFlatNumber(patientDto.getFlatNumber());
        patient.getAddress().setHouseNumber(patientDto.getHouseNumber());
        patient.getAddress().setStreet(patientDto.getStreet());

        return patient;
    }
}<|MERGE_RESOLUTION|>--- conflicted
+++ resolved
@@ -2,24 +2,12 @@
 
 import org.springframework.stereotype.Component;
 import pl.infoshare.clinicweb.user.PersonDetails;
-<<<<<<< HEAD
-
-import java.util.Optional;
-=======
->>>>>>> 804fae53
-
 
 @Component
 public class PatientMapper {
 
-
-<<<<<<< HEAD
-    public Optional<PatientDto> toDto(Patient patient) {
-=======
-    public PatientDto toDto(Patient patient) {
->>>>>>> 804fae53
-
-        PatientDto patientDto = new PatientDto();
+   public PatientDto toDto(Patient patient) {
+         PatientDto patientDto = new PatientDto();
 
         patientDto.setId(patient.getId());
         patientDto.setName(patient.getPersonDetails().getName());
