--- conflicted
+++ resolved
@@ -1,6 +1,7 @@
 package pl.infoshare.clinicweb.patient;
 
-import pl.infoshare.clinicweb.doctor.DoctorDto;
+import pl.infoshare.clinicweb.clinic.Clinic;
+import pl.infoshare.clinicweb.doctor.Doctor;
 import pl.infoshare.clinicweb.user.PersonDetails;
 
 import java.time.LocalDate;
@@ -8,10 +9,9 @@
 public class Patient {
 
     private PersonDetails personDetails;
-    private DoctorDto doctor;
+    private Clinic clinic;
+    private Doctor doctor;
     private Address address;
-    boolean hasInsurance;
-
 
     public Patient() {
 
@@ -21,7 +21,6 @@
 
         this.personDetails = patientDetails;
         this.address = patientAddress;
-        this.hasInsurance = false;
     }
 
 
@@ -33,13 +32,23 @@
         this.personDetails = personDetails;
     }
 
-    public DoctorDto getDoctor() {
+
+    public Clinic getClinic() {
+        return clinic;
+    }
+
+    public void setClinic(Clinic clinic) {
+        this.clinic = clinic;
+    }
+
+    public Doctor getDoctor() {
         return doctor;
     }
 
-    public void setDoctor(DoctorDto doctor) {
+    public void setDoctor(Doctor doctor) {
         this.doctor = doctor;
     }
+
 
     public Address getAddress() {
         return address;
@@ -49,14 +58,6 @@
         this.address = address;
     }
 
-<<<<<<< HEAD
-    public boolean isHasInsurance() {
-        return hasInsurance;
-    }
-
-    public void setHasInsurance(boolean hasInsurance) {
-        this.hasInsurance = hasInsurance;
-=======
     public void setDateOfBirth(Patient patient) {
         String pesel = personDetails.getPesel();
         String decodedYearPart = "";
@@ -84,16 +85,15 @@
 
         LocalDate dateOfBirth = LocalDate.of(fullYear, Integer.parseInt(decodedMonthPart), day);
         patient.personDetails.setBirthDate(dateOfBirth);
->>>>>>> ea89529c
     }
 
     @Override
     public String toString() {
         return "Patient{" +
-                "personDetails=" + personDetails +
+                ", personDetails=" + personDetails +
+                ", clinic=" + clinic +
                 ", doctor=" + doctor +
                 ", address=" + address +
-                ", hasInsurance=" + hasInsurance +
                 '}';
     }
 }