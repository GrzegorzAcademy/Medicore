package pl.infoshare.clinicweb.patient;

import jakarta.validation.constraints.NotEmpty;
import jakarta.validation.constraints.Pattern;

import jakarta.validation.constraints.NotEmpty;

public class Address {

    @NotEmpty(message = "Pole nie może być puste")
    private String city;
    @NotEmpty(message = "Pole nie może być puste")
    private String country;
    @NotEmpty(message = "Pole nie może być puste")
    private String zipCode;
    @NotEmpty(message = "Pole nie może być puste")
    private String street;
    @NotEmpty(message = "Pole nie może być puste")
<<<<<<< HEAD
    private String houseNumber;
    @NotEmpty(message = "Pole nie może być puste")
=======
    @Pattern(regexp = "[0-9]{1,6}", message = "Pole musi zawierać same cyfry. ")
    private String houseNumber;
    @Pattern(regexp = "[0-9]{0,6}", message = "Pole musi zawierać same cyfry. ")
>>>>>>> 3df03f73
    private String flatNumber;


    public String getCity() {
        return city;
    }

    public void setCity(String city) {
        this.city = city;
    }

    public String getCountry() {
        return country;
    }

    public void setCountry(String country) {
        this.country = country;
    }

    public String getZipCode() {
        return zipCode;
    }

    public void setZipCode(String zipCode) {
        this.zipCode = zipCode;
    }

    public String getStreet() {
        return street;
    }

    public void setStreet(String street) {
        this.street = street;
    }

    public String getHouseNumber() {
        return houseNumber;
    }

    public void setHouseNumber(String houseNumber) {
        this.houseNumber = houseNumber;
    }

    public String getFlatNumber() {
        return flatNumber;
    }

    public void setFlatNumber(String flatNumber) {
        this.flatNumber = flatNumber;
    }


    @Override
    public String toString() {
        return "Address{" +
                "city='" + city + '\'' +
                ", country='" + country + '\'' +
                ", zipCode='" + zipCode + '\'' +
                ", street='" + street + '\'' +
                ", houseNumber='" + houseNumber + '\'' +
                ", flatNumber='" + flatNumber + '\'' +
                '}';
    }
}<|MERGE_RESOLUTION|>--- conflicted
+++ resolved
@@ -16,14 +16,9 @@
     @NotEmpty(message = "Pole nie może być puste")
     private String street;
     @NotEmpty(message = "Pole nie może być puste")
-<<<<<<< HEAD
-    private String houseNumber;
-    @NotEmpty(message = "Pole nie może być puste")
-=======
     @Pattern(regexp = "[0-9]{1,6}", message = "Pole musi zawierać same cyfry. ")
     private String houseNumber;
     @Pattern(regexp = "[0-9]{0,6}", message = "Pole musi zawierać same cyfry. ")
->>>>>>> 3df03f73
     private String flatNumber;
 
 
