package pl.infoshare.clinicweb.patient;

import jakarta.persistence.EntityNotFoundException;
import lombok.RequiredArgsConstructor;
import org.springframework.data.domain.Page;
import org.springframework.data.domain.PageRequest;
import org.springframework.data.domain.Pageable;
import org.springframework.data.domain.Sort;
import org.springframework.stereotype.Service;
import org.springframework.transaction.annotation.Transactional;
import pl.infoshare.clinicweb.patientCard.PatientCardRepository;
import pl.infoshare.clinicweb.patientCard.PatientCardService;
import pl.infoshare.clinicweb.user.PersonDetails;
import pl.infoshare.clinicweb.visit.Visit;
import pl.infoshare.clinicweb.visit.VisitRepository;

import java.util.List;
import java.util.stream.Collectors;


@Service
@RequiredArgsConstructor
public class PatientService {

    private final PatientRepository patientRepository;
    private final PatientMapper patientMapper;
    private final VisitRepository visitRepository;
    private final PatientCardRepository patientCardRepository;


    public void addPatient(Patient patient) {

        patientRepository.save(patient);
    }

<<<<<<< HEAD
    public Optional<PatientDto> findById(Long id) {

        return patientRepository.findById(id)
                .stream()
                .map(patientMapper::toDto)
                .findFirst()
                .orElseThrow(() -> new EntityNotFoundException(String.format("Patient not found with id %s", id)));
    }

    public List<Optional<PatientDto>> findAllPatients() {
=======
    public PatientDto findById(Long id) {

        return patientRepository.findById(id)
                .map(patientMapper::toDto)
                .orElseThrow(() -> new EntityNotFoundException(String.format("Patient not found with id %s", id)));
    }

    public PatientDto findByPesel(String pesel) {

        return patientRepository.findByPesel(pesel.trim())
                .map(patientMapper::toDto)
                .orElseThrow(() -> new EntityNotFoundException(String.format("Patient not found with pesel %s", pesel)));
    }

    public List<PatientDto> findAllPatients() {
>>>>>>> 804fae53

        return patientRepository.findAll()
                .stream()
                .map(patientMapper::toDto)
                .collect(Collectors.toList());
    }

    public Page<PatientDto> findPage(int pageNumber) {

        final int pageSize = 10;

        Pageable pageable = PageRequest.of(pageNumber - 1, pageSize, Sort.by("id"));
        Page<Patient> entities = patientRepository.findAll(pageable);

        Page<PatientDto> patients = entities.map(patient -> {
            PatientDto patientDto = patientMapper.toDto(patient);

            return patientDto;
        });

        return patients;
    }


    public void updatePatient(PatientDto patientDto, Address address) {

        Patient patient = patientMapper.toEntity(patientDto);
        patient.setAddress(address);

        patientRepository.save(patient);

    }

    @Transactional
    public void deletePatient(Long id) {
        List<Visit> visits = visitRepository.findAllByPatientId(id);
        if (!visits.isEmpty()) {
            visitRepository.deleteAll(visits);
        }
        patientCardRepository.findById(id).ifPresent(patientCardRepository::delete);
        patientRepository.findById(id).ifPresent(patientRepository::delete);
    }

    public void setPatientAttributes(Patient patient, PersonDetails personDetails,
                                     Address address) {

        patient.setPersonDetails(personDetails);
        patient.setAddress(address);


    }


}<|MERGE_RESOLUTION|>--- conflicted
+++ resolved
@@ -33,18 +33,6 @@
         patientRepository.save(patient);
     }
 
-<<<<<<< HEAD
-    public Optional<PatientDto> findById(Long id) {
-
-        return patientRepository.findById(id)
-                .stream()
-                .map(patientMapper::toDto)
-                .findFirst()
-                .orElseThrow(() -> new EntityNotFoundException(String.format("Patient not found with id %s", id)));
-    }
-
-    public List<Optional<PatientDto>> findAllPatients() {
-=======
     public PatientDto findById(Long id) {
 
         return patientRepository.findById(id)
@@ -60,12 +48,10 @@
     }
 
     public List<PatientDto> findAllPatients() {
->>>>>>> 804fae53
-
-        return patientRepository.findAll()
+      return patientRepository.findAll()
                 .stream()
                 .map(patientMapper::toDto)
-                .collect(Collectors.toList());
+               .collect(Collectors.toList());
     }
 
     public Page<PatientDto> findPage(int pageNumber) {
