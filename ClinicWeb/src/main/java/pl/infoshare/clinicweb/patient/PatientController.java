package pl.infoshare.clinicweb.patient;

import jakarta.validation.Valid;
import lombok.RequiredArgsConstructor;
import org.springframework.stereotype.Controller;
import org.springframework.ui.Model;
<<<<<<< HEAD
import org.springframework.validation.BindingResult;
import org.springframework.web.bind.annotation.GetMapping;
import org.springframework.web.bind.annotation.ModelAttribute;
import org.springframework.web.bind.annotation.PostMapping;
import org.springframework.web.bind.annotation.RequestParam;
import org.springframework.web.servlet.mvc.support.RedirectAttributes;
=======
import org.springframework.web.bind.annotation.*;
>>>>>>> ec5dd093
import pl.infoshare.clinicweb.doctor.DoctorService;
import pl.infoshare.clinicweb.user.PersonDetails;

@RequiredArgsConstructor
@Controller
public class PatientController {

    private final PatientService patientService;

    private final DoctorService doctorService;

    @GetMapping("/patient")
    public String patientForm(Model model) {

        model.addAttribute("personDetails", new PersonDetails());
        model.addAttribute("address", new Address());
        model.addAttribute("doctors", doctorService.findAll());

        return "patient";
    }

    @PostMapping("/patient")
<<<<<<< HEAD
    public String patientFormSubmission(@Valid PersonDetails patientDetails, BindingResult detailsBinding,
                                        @Valid Address patientAddress, BindingResult addressBinding,
                                        Model model, RedirectAttributes redirectAttributes) {

        model.addAttribute("doctors", doctorService.findAll());

        if (detailsBinding.hasErrors() || addressBinding.hasErrors()) {

            return "patient";

        } else {

            redirectAttributes.addFlashAttribute("success", "Utworzono nowego pacjenta w bazie.");
            patientService.savePatient(new Patient(patientDetails, patientAddress));

            return "redirect:/patient";
        }

=======
    public String patientFormSubmission(@ModelAttribute PersonDetails patientDetails, @ModelAttribute Address patientAddress, Model model) {
        model.addAttribute("personDetails", new PersonDetails());
        model.addAttribute("address", new Address());

        patientService.savePatient(new Patient(patientDetails, patientAddress));
        model.addAttribute("listPatient", patientService.findAll());
        return "patientsList";
>>>>>>> ec5dd093

    }

    @GetMapping("/patients")
    public String viewPatients(Model model) {
        model.addAttribute("listPatient", patientService.findAll());
        return "patientsList";
    }


    @GetMapping("/search")
    public String searchForm(Model model) {
        model.addAttribute("patient", new Patient());
        return "search";
    }

    @PostMapping("/search")
    public String searchPatient(@RequestParam("pesel") String pesel, Model model, Address address) {
        Patient patient = patientService.findByPesel(pesel);
        if (patient != null) {
            model.addAttribute("patient", patient);
            model.addAttribute("address", address);
        } else {
            model.addAttribute("error", "Patient not found");
        }
        return "search";
    }

    @PostMapping("/edit")
    public String editPatient(@ModelAttribute("patient") Patient patient, Model model, Address address) {
        patientService.saveOrUpdatePatient(patient, address);
        model.addAttribute("patient", patient);
        model.addAttribute("address", address);
        model.addAttribute("success", "Patient data updated successfully");
        return "redirect:patients";
    }

    @GetMapping("/update-patient")
    public String fullDetailPatient(@RequestParam(value = "pesel", required = false) @ModelAttribute String pesel, Model model) {
        model.addAttribute("updatePatient", patientService.findByPesel(pesel));
        return "update-patient";
    }

    @PostMapping("/search-patient")
    public String searchPatientByPesel(@RequestParam("pesel") String pesel, Model model, Address address) {
        Patient byPesel = patientService.findByPesel(pesel);
        if (patientService.findByPesel(pesel) != null) {
            model.addAttribute("searchForPesel", byPesel);
            patientService.remove(byPesel);
        } else {
            model.addAttribute("error", "Nie znaleziono pacjenta o podanym numerze pesel: " + pesel);
        }
        return "search-patient";
    }

    @GetMapping("/search-patient")
    public String searchPatientByPesel( @RequestParam("pesel") Model model,String pesel) {
        Patient byPesel = patientService.findByPesel(pesel);
        model.addAttribute("patient", new Patient());

        return "search-patient";
    }

<<<<<<< HEAD
=======
    @PostMapping("/delete-patient")
    public String deletePatient(@RequestParam("pesel") String pesel, Model model) {
        Patient byPesel = patientService.findByPesel(pesel);
        if (byPesel != null) {
            patientService.remove(byPesel);
        }
        return "redirect:/patients"; // Przekierowanie na stronę z listą pacjentów po usunięciu
    }

    @GetMapping("/delete-patient")
    public String showDeletePatientForm(@RequestParam("pesel") String pesel, Model model) {
        Patient byPesel = patientService.findByPesel(pesel);
        model.addAttribute("patient", byPesel);
        return "delete-patient";
    }

>>>>>>> ec5dd093

}<|MERGE_RESOLUTION|>--- conflicted
+++ resolved
@@ -4,16 +4,13 @@
 import lombok.RequiredArgsConstructor;
 import org.springframework.stereotype.Controller;
 import org.springframework.ui.Model;
-<<<<<<< HEAD
 import org.springframework.validation.BindingResult;
 import org.springframework.web.bind.annotation.GetMapping;
 import org.springframework.web.bind.annotation.ModelAttribute;
 import org.springframework.web.bind.annotation.PostMapping;
 import org.springframework.web.bind.annotation.RequestParam;
 import org.springframework.web.servlet.mvc.support.RedirectAttributes;
-=======
 import org.springframework.web.bind.annotation.*;
->>>>>>> ec5dd093
 import pl.infoshare.clinicweb.doctor.DoctorService;
 import pl.infoshare.clinicweb.user.PersonDetails;
 
@@ -36,7 +33,6 @@
     }
 
     @PostMapping("/patient")
-<<<<<<< HEAD
     public String patientFormSubmission(@Valid PersonDetails patientDetails, BindingResult detailsBinding,
                                         @Valid Address patientAddress, BindingResult addressBinding,
                                         Model model, RedirectAttributes redirectAttributes) {
@@ -54,16 +50,6 @@
 
             return "redirect:/patient";
         }
-
-=======
-    public String patientFormSubmission(@ModelAttribute PersonDetails patientDetails, @ModelAttribute Address patientAddress, Model model) {
-        model.addAttribute("personDetails", new PersonDetails());
-        model.addAttribute("address", new Address());
-
-        patientService.savePatient(new Patient(patientDetails, patientAddress));
-        model.addAttribute("listPatient", patientService.findAll());
-        return "patientsList";
->>>>>>> ec5dd093
 
     }
 
@@ -127,8 +113,6 @@
         return "search-patient";
     }
 
-<<<<<<< HEAD
-=======
     @PostMapping("/delete-patient")
     public String deletePatient(@RequestParam("pesel") String pesel, Model model) {
         Patient byPesel = patientService.findByPesel(pesel);
@@ -145,6 +129,6 @@
         return "delete-patient";
     }
 
->>>>>>> ec5dd093
+
 
 }