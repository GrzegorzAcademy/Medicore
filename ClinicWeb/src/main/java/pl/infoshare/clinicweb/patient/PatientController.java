--- conflicted
+++ resolved
@@ -181,11 +181,8 @@
     @GetMapping("/delete-patient")
     public String showDeletePatientForm(@RequestParam("id") Long id, Model model) {
 
-<<<<<<< HEAD
-        Optional<PatientDto> patientById = patientService.findById(id);
-=======
-        PatientDto patientById = patientService.findById(id);
->>>>>>> 804fae53
+      PatientDto patientById = patientService.findById(id);
+
         model.addAttribute("patient", patientById);
 
         return "delete-patient";
