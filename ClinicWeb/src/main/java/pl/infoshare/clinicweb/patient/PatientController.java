package pl.infoshare.clinicweb.patient;

import jakarta.validation.Valid;
import lombok.RequiredArgsConstructor;
import org.springframework.stereotype.Controller;
import org.springframework.ui.Model;
import org.springframework.validation.BindingResult;
import org.springframework.web.bind.annotation.GetMapping;
import org.springframework.web.bind.annotation.ModelAttribute;
import org.springframework.web.bind.annotation.PostMapping;
import org.springframework.web.bind.annotation.RequestParam;
import org.springframework.web.servlet.mvc.support.RedirectAttributes;
import pl.infoshare.clinicweb.doctor.Doctor;
import pl.infoshare.clinicweb.doctor.DoctorService;
import pl.infoshare.clinicweb.user.PersonDetails;
<<<<<<< HEAD
=======
import pl.infoshare.clinicweb.user.PeselUtils;
>>>>>>> a0d473fd

@RequiredArgsConstructor
@Controller
public class PatientController {

    private final PatientService patientService;

    private final DoctorService doctorService;

    @GetMapping("/patient")
    public String patientForm(Model model) {

        model.addAttribute("personDetails", new PersonDetails());
        model.addAttribute("address", new Address());
        model.addAttribute("doctors", doctorService.findAll());

        return "patient";
    }

    @PostMapping("/patient")
    public String patientFormSubmission(@Valid PersonDetails patientDetails, BindingResult detailsBinding,
                                        @Valid Address patientAddress, BindingResult addressBinding,
                                        @RequestParam("pesel") String pesel,
                                        Model model, RedirectAttributes redirectAttributes, Doctor doctor) {

        model.addAttribute("doctors", doctorService.findAll());

        if (detailsBinding.hasErrors() || addressBinding.hasErrors() || !PeselUtils.hasPeselCorrectDigits(pesel)) {

            model.addAttribute("peselError", "Wprowadzony numer PESEL jest niepoprawny");
            return "patient";

        } else {

            redirectAttributes.addFlashAttribute("success", "Utworzono nowego pacjenta w bazie.");
            patientService.savePatient(new Patient(patientDetails, patientAddress));

            return "redirect:/patient";
        }

    }

    @GetMapping("/patients")
    public String viewPatients(Model model) {

        model.addAttribute("listPatient", patientService.findAll());

        return "patientsList";
    }


    @GetMapping("/search")
    public String searchForm(Model model) {
        model.addAttribute("patient", new Patient());
        return "search";
    }

    @PostMapping("/search")
    public String searchPatient(@RequestParam("pesel") String pesel, Model model, Address address) {
        Patient patient = patientService.findByPesel(pesel);
        if (patient != null) {
            model.addAttribute("patient", patient);
            model.addAttribute("address", address);
        } else {
            model.addAttribute("error", "Patient not found");
        }
        return "search";
    }

    @PostMapping("/edit")
    public String editPatient(@ModelAttribute("patient") Patient patient, Model model, Address address) {
        patientService.saveOrUpdatePatient(patient, address);
        model.addAttribute("patient", patient);
        model.addAttribute("address", address);
        model.addAttribute("success", "Patient data updated successfully");
        return "redirect:patients";
    }

    @GetMapping("/update-patient")
    public String fullDetailPatient(@RequestParam(value = "pesel", required = false) @ModelAttribute String pesel, Model model, Address address) {
        model.addAttribute("updatePatient", patientService.findByPesel(pesel));
        return "update-patient";
    }

    @PostMapping("/search-patient")
    public String searchPatientByPesel(@RequestParam("pesel") @ModelAttribute String pesel, Model model, Address address) {
        Patient byPesel = patientService.findByPesel(pesel);
        if (patientService.findByPesel(pesel) != null) {
            model.addAttribute("searchForPesel", byPesel);
        } else {
            model.addAttribute("error", "Nie znaleziono pacjenta o podanym numerze pesel: " + pesel);
        }
        return "search-patient";
    }

    @GetMapping("/search-patient")
    public String searchPatientByPesel(@RequestParam("pesel") Model model, String pesel) {
        Patient byPesel = patientService.findByPesel(pesel);
        model.addAttribute("patient", new Patient());

        return "search-patient";
    }

    @PostMapping("/delete-patient")
    public String deletePatient(@RequestParam("pesel") String pesel, Model model) {
        Patient byPesel = patientService.findByPesel(pesel);
        if (byPesel != null) {
            patientService.remove(byPesel);
        }
        return "redirect:/patients";
    }

    @GetMapping("/delete-patient")
    public String showDeletePatientForm(@RequestParam("pesel") String pesel, Model model) {
        Patient byPesel = patientService.findByPesel(pesel);
        model.addAttribute("patient", byPesel);
        return "delete-patient";
    }


}<|MERGE_RESOLUTION|>--- conflicted
+++ resolved
@@ -13,10 +13,7 @@
 import pl.infoshare.clinicweb.doctor.Doctor;
 import pl.infoshare.clinicweb.doctor.DoctorService;
 import pl.infoshare.clinicweb.user.PersonDetails;
-<<<<<<< HEAD
-=======
-import pl.infoshare.clinicweb.user.PeselUtils;
->>>>>>> a0d473fd
+import pl.infoshare.clinicweb.user.Utils;
 
 @RequiredArgsConstructor
 @Controller
@@ -44,7 +41,7 @@
 
         model.addAttribute("doctors", doctorService.findAll());
 
-        if (detailsBinding.hasErrors() || addressBinding.hasErrors() || !PeselUtils.hasPeselCorrectDigits(pesel)) {
+        if (detailsBinding.hasErrors() || addressBinding.hasErrors() || !Utils.hasPeselCorrectDigits(pesel)) {
 
             model.addAttribute("peselError", "Wprowadzony numer PESEL jest niepoprawny");
             return "patient";
