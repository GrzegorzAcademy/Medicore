--- conflicted
+++ resolved
@@ -1,5 +1,3 @@
-<<<<<<< HEAD
-=======
 [ {
   "personDetails" : {
     "phoneNumber" : "444-444-333",
@@ -172,5 +170,4 @@
   "specialization" : "Onkolog",
   "online" : false,
   "availability" : false
-} ]
->>>>>>> a0d473fd
+} ]