
body {
    background-image: url('/pxfuel.jpg');
    background-size: cover;
    height: auto;
    flex-direction: column;
    min-height: 100vh;
}

.container {
    background-color: rgba(255, 255, 255, 0.8);
    border-radius: 8px;
<<<<<<< HEAD
    /*box-shadow: 0 0 10px rgba(0, 0, 0, 0.1);*/
    flex: 1;
=======
    box-shadow: 0 0 10px rgba(0, 0, 0, 0.1);
    min-width: 500px;
>>>>>>> 5ed7504b
    margin: 10px auto;
    padding: 10px;
}

h3 {
    text-align: center;
    margin-bottom: 10px;

}

.nav-link {
    color: white;
}

.navbar-custom {
    background-color: #000000;
    width: 100%;
}

footer {
    background-color: black;;
    padding: 10px 0;
    text-align: center;
    width: 100%;
    border-top: 1px solid #dee2e6;
    margin-top: auto;
}

.form-label {
    color: #000;
}

.btn-primary, .btn-success {
    margin-top: 5px;

}

.btn {
    display: none;
}

.navbar-nav .nav-link {
    color: white;
}

.row {
    width: 100%;
}

.navbar-nav .nav-link:hover {
    color: red;
}

.col-auto {
    margin-left: 2px;
}

.card {
    background-color: rgba(255, 255, 255, 0.8);
}<|MERGE_RESOLUTION|>--- conflicted
+++ resolved
@@ -10,13 +10,8 @@
 .container {
     background-color: rgba(255, 255, 255, 0.8);
     border-radius: 8px;
-<<<<<<< HEAD
     /*box-shadow: 0 0 10px rgba(0, 0, 0, 0.1);*/
     flex: 1;
-=======
-    box-shadow: 0 0 10px rgba(0, 0, 0, 0.1);
-    min-width: 500px;
->>>>>>> 5ed7504b
     margin: 10px auto;
     padding: 10px;
 }
@@ -53,11 +48,9 @@
     margin-top: 5px;
 
 }
-
-.btn {
+ .btn{
     display: none;
-}
-
+ }
 .navbar-nav .nav-link {
     color: white;
 }
@@ -69,11 +62,9 @@
 .navbar-nav .nav-link:hover {
     color: red;
 }
-
-.col-auto {
+.col-auto{
     margin-left: 2px;
 }
-
-.card {
-    background-color: rgba(255, 255, 255, 0.8);
+.card{
+   background-color: rgba(255, 255, 255, 0.8);
 }