--- conflicted
+++ resolved
@@ -12,10 +12,6 @@
             background-size: cover;
         }
 
-<<<<<<< HEAD
-    <link th:href="@{/styles/style.css}" rel="stylesheet" type="text/css">
-
-=======
         .container {
             background-color: rgba(255, 255, 255, 0.8);
             border-radius: 8px;
@@ -42,17 +38,28 @@
             margin-top: 10px;
         }
     </style>
->>>>>>> ea89529c
+    <link th:href="@{/styles/style.css}" rel="stylesheet" type="text/css">
+
 </head>
 <body>
 <div class="container">
     <div class="card bg-transparent">
         <div class="card-body">
             <h3 class="card-title text-center">Rejestracja nowej wizyty</h3>
-<<<<<<< HEAD
+            <form th:action="@{/addVisit}" th:method="post" >
+                <div class="input-group mb-3">
+                    <input type="text" class="form-control" name="pesel" placeholder="Wpisz numer PESEL" aria-label="Search" aria-describedby="button-addon2">
+                    <button class="btn btn-primary" type="submit" id="button-addon2">Wyszukaj</button>
+                </div>
 
             <form th:action="saveVisit" th:method="post" th:object="${visit}">
 
+                <div th:if="${searchForPesel}" class="mt-4">
+                    <p><strong>Imię:</strong> <span th:text="${searchForPesel.personDetails.name}">Imię pacjenta</span></p>
+                    <p><strong>Nazwisko :</strong> <span th:text="${searchForPesel.personDetails.surname}">Nazwisko pacjenta</span></p>
+                </div>
+                <div th:if="${searchForPesel}" class="mt-4">
+                    <p><strong>Pesel :</strong> <span th:text="${searchForPesel.personDetails.pesel}">Pesel Pacjenta</span></p>
                 <div class="form-group mb-3" th:action="saveVisit" th:method="post" th:object="${patient}">
                     <label>Imię</label>
                     <input type="text"
@@ -84,24 +91,10 @@
                     <p th:if="${#fields.hasErrors('pesel')}" class="text-danger" th:errors="${patient.pesel}">Pesel
                         error</p>
 
-=======
-            <form th:action="@{/addVisit}" th:method="post" >
-                <div class="input-group mb-3">
-                    <input type="text" class="form-control" name="pesel" placeholder="Wpisz numer PESEL" aria-label="Search" aria-describedby="button-addon2">
-                    <button class="btn btn-primary" type="submit" id="button-addon2">Wyszukaj</button>
-                </div>
-
-                <div th:if="${searchForPesel}" class="mt-4">
-                    <p><strong>Imię:</strong> <span th:text="${searchForPesel.personDetails.name}">Imię pacjenta</span></p>
-                    <p><strong>Nazwisko :</strong> <span th:text="${searchForPesel.personDetails.surname}">Nazwisko pacjenta</span></p>
-                </div>
-                <div th:if="${searchForPesel}" class="mt-4">
-                    <p><strong>Pesel :</strong> <span th:text="${searchForPesel.personDetails.pesel}">Pesel Pacjenta</span></p>
                 </div>
                 <div class="form-group mb-3">
                     <label for="visitDate" class="form-label">Data wizyty</label>
                     <input type="date" class="form-control" id="visitDate">
->>>>>>> ea89529c
                 </div>
 
                 <label>Data wizyty</label>
@@ -121,7 +114,11 @@
                     <label class="form-check-label" for="flexSwitchCheckDefault">Pacjent jest ubezpieczony</label>
                 </div>
 
-<<<<<<< HEAD
+                <div class="mb-3">
+                    <label  class="form-label">Do jakiego lekarza chcesz zapisać</label>
+                    <select name="specialization" class="form-select">
+                        <option th:each="spec : ${T(pl.infoshare.clinicweb.doctor.Specialization).values()}" th:value="${spec.getDescription()}" th:text="${spec.getDescription()}"></option>
+                    </select>
                 <div class="btn-group mb-3" th:action="saveVisit" th:method="post" th:object="${doctor}">
 
                     <span> Do jakiego lekarza chcesz zapisać? </span>
@@ -141,21 +138,13 @@
                     <span id="selected-specialization" class="ms-3"></span>
 
                 </div>
+                <button type="submit" class="btn btn-primary">Zarejestruj się</button>
+                <a class="btn btn-primary" th:href="@{/}">Wróć do strony głównej</a>
 
                 <div>
                     <button type="submit" class="btn btn-primary btn-block">Zarejestruj się</button>
                 </div>
 
-=======
-                <div class="mb-3">
-                    <label  class="form-label">Do jakiego lekarza chcesz zapisać</label>
-                    <select name="specialization" class="form-select">
-                        <option th:each="spec : ${T(pl.infoshare.clinicweb.doctor.Specialization).values()}" th:value="${spec.getDescription()}" th:text="${spec.getDescription()}"></option>
-                    </select>
-                </div>
-                <button type="submit" class="btn btn-primary">Zarejestruj się</button>
-                <a class="btn btn-primary" th:href="@{/}">Wróć do strony głównej</a>
->>>>>>> ea89529c
             </form>
         </div>
     </div>
