<!DOCTYPE html>
<html lang="pl" xmlns:th="http://www.thymeleaf.org">
<head>
    <meta charset="UTF-8">
    <title>Result</title>
</head>
<body>
<<<<<<< HEAD
<a>Pomyslnie zarejestrowano.</a>
=======
<h1>Przekierowanie po rejestracji</h1>
<a th:href="@{/}">Wróć do strony głównej</a>
<a>Pomyslnie zarejestrowales pacjenta</a>
>>>>>>> ea89529c

</body>
</html><|MERGE_RESOLUTION|>--- conflicted
+++ resolved
@@ -5,13 +5,9 @@
     <title>Result</title>
 </head>
 <body>
-<<<<<<< HEAD
-<a>Pomyslnie zarejestrowano.</a>
-=======
 <h1>Przekierowanie po rejestracji</h1>
 <a th:href="@{/}">Wróć do strony głównej</a>
 <a>Pomyslnie zarejestrowales pacjenta</a>
->>>>>>> ea89529c
 
 </body>
 </html>