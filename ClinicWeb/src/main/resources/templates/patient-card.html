--- conflicted
+++ resolved
@@ -11,17 +11,17 @@
     <script src="https://cdn.jsdelivr.net/npm/bootstrap@5.0.2/dist/js/bootstrap.bundle.min.js"
             integrity="sha384-MrcW6ZMFYlzcLA8Nl+NtUVF0sA7MsXsP1UyJoMp4YLEuNSfAP+JcXn/tWtIaxVXM"
             crossorigin="anonymous"></script>
-<<<<<<< HEAD
+
     <link th:href="@{styles/newStyle.css}" rel="stylesheet"/>
 
-=======
+
     <style>
         body {
             background-image: url('/images/pxfuel.jpg');
             background-size: cover;
         }
     </style>
->>>>>>> 804fae53
+
 </head>
 <body>
 
