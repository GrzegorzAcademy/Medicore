<!DOCTYPE html>
<html lang="en" xmlns="http://www.w3.org/1999/html">

<head>
    <meta charset="UTF-8">
    <title>Utworzenie konta pacjenta</title>
    <link href="https://cdn.jsdelivr.net/npm/bootstrap@5.0.2/dist/css/bootstrap.min.css" rel="stylesheet"
          integrity="sha384-EVSTQN3/azprG1Anm3QDgpJLIm9Nao0Yz1ztcQTwFspd3yD65VohhpuuCOmLASjC" crossorigin="anonymous">
    <style>
        body {
            background-image: url('/pxfuel.jpg');
            background-size: cover;
        }

        .container {
            background-color: rgba(255, 255, 255, 0.8);
            border-radius: 8px;
            box-shadow: 0 0 10px rgba(0, 0, 0, 0.1);
            max-width: 700px;
            margin: 10px auto;
            padding: 10px;
        }

        h3 {
            text-align: center;
            margin-bottom: 10px;
        }

        .form-label {
            margin-top: 5px;
        }

        .btn-primary {
            width: 100%;
            margin-top: 10px;
        }

        .container-fluid {
            padding-left: 10px;
        }

<<<<<<< HEAD
<h3> Formularz utworzenia nowego pacjenta w bazie </h3>
=======
        .navbar-custom {
            background-color: #000000;
            width: 100%;
        }
>>>>>>> ec5dd093

        .navbar-nav .nav-link {
            color: white;
        }

        .navbar-nav .nav-link:hover {
            color: red;
        }
        footer {
            background: rgba(0, 0, 0, 0.8);
            text-align: center;
            padding: 10px 0;
            width: 100%;
            position: absolute;
            bottom: 0;
        }

    </style>

</head>
<body>
<nav class="navbar navbar-expand-lg navbar-custom">
    <div class="container-fluid">
        <div th:replace="~{fragments/navbar :: navbar}"></div>
    </div>
</nav>
<form th:action="patient" th:method="post" th:object="${personDetails}">
    <div class="container  clearfix">
        <h3> Formularz utworzenia nowego pacjenta w bazie </h3>
        <div class="row">
            <div class="col-md-6">
                <div class="form-group">
                    <label class="form-label">Imię :</label>
                    <input class="form-control" type="text" th:field="*{name}">
                    <p th:if="${#fields.hasErrors('name')}" class="text-danger"
                       th:errors="*{name}">Name error</p>
                </div>
                <div class="form-group">
                    <label class="form-label">Nazwisko :</label>
                    <input class="form-control" type="text" th:field="*{surname}">
                    <p th:if="${#fields.hasErrors('surname')}" class="text-danger"
                       th:errors="*{surname}">Surname error</p>
                </div>
                <div class="form-group">
                    <label class="form-label">Do jakiego lekarza chcesz zapisać</label>
                    <select name="doctor"
                            class="form-select"
                            required
                            oninvalid="setCustomValidity('Wybierz lekarza')"
                            oninput="setCustomValidity('')">>
                        <option value="" selected>----Wybierz lekarza----</option>
                        <option th:each="doctor : ${doctors}"
                                th:value="${doctor.getName()}"
                                th:text="${doctor.getName() + ' ' + doctor.getSurname()}"></option>
                    </select>
                </div>
                <div class="form-group">
<<<<<<< HEAD
                    <label class="form-label">Płeć : </label>
                    <select name="gender"
                            class="form-select"
                            required
                            oninvalid="setCustomValidity('Wybierz płeć')"
                            oninput="setCustomValidity('')">
                        <option value="" selected>----Wybierz płeć----</option>
                        <option th:each="gender : ${T(pl.infoshare.clinicweb.user.Gender).values()}"
                                th:value="${gender}"
                                th:text="${gender.getDescription()}"></option>
                    </select>
=======

                    <div class="btn-group mb-3 block-list">
                        <label class="form-label">Płeć : </label>
                        <label class="block">
                            <select name="gender" class="btn  dropdown-toggle"
                                    data-bs-toggle="dropdown"
                                    aria-expanded="false">
                                <option th:each="gender: ${T(pl.infoshare.clinicweb.user.Gender).values()}"
                                        th:value="${gender.name()}"
                                        th:text="${gender.name()}"></option>
                            </select>
                        </label>
                    </div>

>>>>>>> ec5dd093
                </div>
                <div class="form-group">
                    <label class="form-label">Numer telefonu :</label>
                    <input class="form-control" type="text" th:field="*{phoneNumber}">
                    <p th:if="${#fields.hasErrors('phoneNumber')}" class="text-danger"
                       th:errors="*{phoneNumber}">Phone number error</p>
                </div>


                <div class="form-group">
                    <label class="form-label">Pesel :</label>
                    <input class="form-control" type="text" th:field="*{pesel}">
                    <p th:if="${#fields.hasErrors('pesel')}" class="text-danger"
                       th:errors="*{pesel}">Pesel error</p>
                </div>
            </div>
            <div class="col-md-6">
                <div th:action="register" th:method="post" th:object="${address}">
                    <div class="form-group">
                        <label class="form-label">Ulica :</label>
                        <input class="form-control" type="text" th:field="*{street}">
                        <p th:if="${#fields.hasErrors('street')}" class="text-danger"
                           th:errors="*{street}">Street error</p>
                    </div>
                    <div class="form-group">
                        <label class="form-label">Numer domu :</label>
                        <input class="form-control" type="text" th:field="*{houseNumber}">
                        <p th:if="${#fields.hasErrors('houseNumber')}" class="text-danger"
                           th:errors="*{houseNumber}">House Number error</p>
                    </div>
                    <div class="form-group">
                        <label class="form-label">Numer mieszkania :</label>
                        <input class="form-control" type="text" th:field="*{flatNumber}">
                        <p th:if="${#fields.hasErrors('flatNumber')}" class="text-danger"
                           th:errors="*{flatNumber}">Flat Number error</p>
                    </div>
                    <div class="form-group">
                        <label class="form-label">Kod pocztowy :</label>
                        <input class="form-control" type="text" th:field="*{zipCode}">
                        <p th:if="${#fields.hasErrors('zipCode')}" class="text-danger"
                           th:errors="*{zipCode}">zipCode error</p>
                    </div>
                    <div class="form-group">
                        <label class="form-label">Miasto :</label>
                        <input class="form-control" type="text" th:field="*{city}">
                        <p th:if="${#fields.hasErrors('city')}" class="text-danger"
                           th:errors="*{city}">City error</p>
                    </div>
                    <div class="form-group">
                        <label class="form-label">Kraj :</label>
                        <input class="form-control" type="text" th:field="*{country}">
                        <p th:if="${#fields.hasErrors('country')}" class="text-danger"
                           th:errors="*{country}">Country error</p>
                    </div>
                </div>
            </div>
        </div>
        <div th:align="center" th:if="${success}" class="mt-4 alert alert-success" role="alert">
            <p th:text="${success}">Sukces</p>
        </div>
        <button class="btn btn-primary" type="submit">Prześlij formularz</button>
        <a class="btn btn-primary" th:href="@{/}">Anuluj</a>
    </div>

</form>

<script src="https://cdn.jsdelivr.net/npm/bootstrap@5.3.3/dist/js/bootstrap.bundle.min.js"
        integrity="sha384-YvpcrYf0tY3lHB60NNkmXc5s9fDVZLESaAA55NDzOxhy9GkcIdslK1eN7N6jIeHz"
        crossorigin="anonymous"></script>
</body>

<footer>
    <div th:replace="~{fragments/footer :: footer}"></div>
</footer>
</html><|MERGE_RESOLUTION|>--- conflicted
+++ resolved
@@ -39,14 +39,13 @@
             padding-left: 10px;
         }
 
-<<<<<<< HEAD
-<h3> Formularz utworzenia nowego pacjenta w bazie </h3>
-=======
+
+
         .navbar-custom {
             background-color: #000000;
             width: 100%;
         }
->>>>>>> ec5dd093
+
 
         .navbar-nav .nav-link {
             color: white;
@@ -65,7 +64,6 @@
         }
 
     </style>
-
 </head>
 <body>
 <nav class="navbar navbar-expand-lg navbar-custom">
@@ -104,7 +102,7 @@
                     </select>
                 </div>
                 <div class="form-group">
-<<<<<<< HEAD
+
                     <label class="form-label">Płeć : </label>
                     <select name="gender"
                             class="form-select"
@@ -116,22 +114,6 @@
                                 th:value="${gender}"
                                 th:text="${gender.getDescription()}"></option>
                     </select>
-=======
-
-                    <div class="btn-group mb-3 block-list">
-                        <label class="form-label">Płeć : </label>
-                        <label class="block">
-                            <select name="gender" class="btn  dropdown-toggle"
-                                    data-bs-toggle="dropdown"
-                                    aria-expanded="false">
-                                <option th:each="gender: ${T(pl.infoshare.clinicweb.user.Gender).values()}"
-                                        th:value="${gender.name()}"
-                                        th:text="${gender.name()}"></option>
-                            </select>
-                        </label>
-                    </div>
-
->>>>>>> ec5dd093
                 </div>
                 <div class="form-group">
                     <label class="form-label">Numer telefonu :</label>
