--- conflicted
+++ resolved
@@ -102,8 +102,6 @@
                     </select>
                 </div>
                 <div class="form-group">
-
-<<<<<<< HEAD
                     <label class="form-label">Płeć : </label>
                     <select name="gender"
                             class="form-select"
@@ -115,21 +113,6 @@
                                 th:value="${gender}"
                                 th:text="${gender.getDescription()}"></option>
                     </select>
-=======
-                    <div class="btn-group mb-3 block-list">
-                        <label class="form-label">Płeć : </label>
-                        <label class="block">
-                            <select name="gender" class="btn  dropdown-toggle"
-                                    data-bs-toggle="dropdown"
-                                    aria-expanded="false">
-                                <option th:each="gender: ${T(pl.infoshare.clinicweb.user.Gender).values()}"
-                                        th:value="${gender.getDescription()}"
-                                        th:text="${gender.getDescription()}"></option>
-                            </select>
-                        </label>
-                    </div>
-
->>>>>>> 3df03f73
                 </div>
                 <div class="form-group">
                     <label class="form-label">Numer telefonu :</label>
