--- conflicted
+++ resolved
@@ -40,11 +40,8 @@
                         <option value="" selected>----WYBIERZ PACJENTA----</option>
                         <option th:each="patient : ${patients}"
                                 th:value="${patient.id}"
-<<<<<<< HEAD
                         th:text="${patient.name + ' ' + patient.surname + '  Pesel: ' + patient.pesel}"></option>
-=======
-                                th:text="${patient.name + ' ' + patient.surname + '  Pesel: ' + patient.pesel}"></option>
->>>>>>> 804fae53
+
                     </select>
                 </div>
 
@@ -60,11 +57,9 @@
                         <option value="" selected>----WYBIERZ LEKARZA----</option>
                         <option th:each="doctor : ${doctors}"
                                 th:value="${doctor.id}"
-<<<<<<< HEAD
+
                         th:text="${doctor.name + ' ' + doctor.surname + ' ' + doctor.specialization}"></option>
-=======
-                                th:text="${doctor.name + ' ' + doctor.surname + ' ' + doctor.specialization}"></option>
->>>>>>> 804fae53
+
                     </select>
                 </div>
 
