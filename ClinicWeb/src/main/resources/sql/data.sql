<<<<<<< HEAD
INSERT INTO patients (NAME, SURNAME, PHONE_NUMBER, PESEL, CITY, COUNTRY, STREET, FLAT_NUMBER, HOUSE_NUMBER, ZIP_CODE,
                     GENDER)
VALUES ('Adam', 'Nowak', '606536999', 95102826883, 'Kraków', 'Niemcy', 'Murarska', 8, 39, '30-612', 'MALE'),
       ('Malwina', 'Paskal', '505-666-158', 92042326741, 'Olkusz', 'Polska', 'Górna', 12, 34, '32-300', 'FEMALE'),
       ('Roman', 'Padzioch', '606536999', 94121031317, 'Gorlice', 'Niemcy', 'Wałowa', 8, 11, '30-454', 'MALE'),
       ('Marek', 'Knedel', '606536999', 60051571852, 'Poznań', 'Polska', 'Ceglana', 8, 3, '30-612', 'MALE'),
       ('Aneta', 'Zając', '606536999', 51090658006, 'Chrzanów', 'Polska', 'Armii Krajowej', 19, 65, '30-455', 'FEMALE'),
       ('Leokadia', 'Kreda', '606536999', 14291226021, 'POZNAŃ', 'Polska', 'Deszczowa', 3, 454, '30-554', 'FEMALE'),
       ('Marek', 'Lech', '606536999', 59110657259, 'Gniew', 'Stany Zjednoczone', 'Parkowa', 8, 39, '30-612', 'MALE'),
       ('Jeanetta', 'Janiak', '606536999', 53051386124, 'Gorlice', 'Polska', 'Komunikacyjna', 5, 45, '30-836',
        'FEMALE'),
       ('Trenton', 'Kacprzak', '606536999', 00261533817, 'Zakopane', 'Polska', 'Parkowa', 32, 65, '33-112', 'MALE'),
       ('Jose', 'Jurek', '606536999', 97061506655, 'Chrzanów', 'Polska', 'Wenedy', 8, 39, '30-612', 'MALE'),
       ('Corinna', 'Trzeciak', '754-342-322', 07311479747, 'Łódz', 'Polska', 'Szymborskiej', 8, 39, '36-223', 'FEMALE'),
       ('Hwa', 'Wysocki', '233-122-776', 79081310304, 'Gniew', 'Tajlandia', 'Krajowa', 83, 39, '30-612', 'FEMALE'),
       ('Randy', 'Kopeć', '546-344-333', 40092387210, 'Brzesko', 'Erytrea', 'Warta', 91, 39, '31-352', 'MALE'),
       ('Chasity', 'Dominiak', '111-222-333', 85011736827, 'Bochnia', 'Holandia', 'Metrowa', 5, 39, '33-333', 'MALE'),
       ('Chong', 'Herman', '453-434-222', 66060480592, 'Nowy Wiśnicz', 'Włochy', 'Jerzmanowskiego', 67, 39, '30-876',
        'MALE');

INSERT INTO doctors (NAME, SURNAME, PHONE_NUMBER, PESEL, CITY, COUNTRY, STREET, FLAT_NUMBER, HOUSE_NUMBER, ZIP_CODE,
                    GENDER, SPECIALIZATION, AVAILABILITY, ONLINE)
VALUES ('Adam', 'Nowak', '606536999', 95102826883, 'Zakopane', 'Litwa', 'Kijowa', 5, 39, '32-300', 'MALE', 'NEUROLOGY',
        TRUE, TRUE),
       ('Minda', 'Chudzik', '222 3334 55', 47072837781, 'Kraków', 'Polska', 'Murarska', 65, 11, '31-233', 'FEMALE',
        'DERMATOLOGY', TRUE, TRUE),
       ('Paweł', 'Trzyciek', '657-222-333', 95102826883, 'Gdynia', 'Rosja', 'Wałowa', 8, 22, '30-612', 'MALE',
        'CHIRURGY', TRUE, FALSE),
       ('Charlena', 'Kubacki', '434112466', 66030325803, 'Piwniczna-Zdrój', 'Belize', 'Metrowa', 99, 1, '32-300',
        'FEMALE', 'DERMATOLOGY', TRUE, TRUE),
       ('Guillermo', 'Nowicki', '233554332', 72110824052, 'Poznań', 'Trynidad i Tobago', 'Mostowa', 7, 8, '32-222',
        'MALE', 'CHIRURGY', TRUE, TRUE),
       ('Lesley', 'Bartczak', '323211233', 98081627382, 'Katowice', 'Polska', 'Pijacka', 99, 89, '34-322', 'FEMALE',
        'INTERNIST', TRUE, TRUE),
       ('Johnson', 'Grzelak', '213432112', 52121506097, 'Kraków', 'Białoruś', 'Wiktorii', 878, 39, '32-323', 'MALE',
        'ONCOLOGY', TRUE, TRUE),
       ('Tula', 'Sowiński', '987555332', 49061250966, 'Katowice', 'Polska', 'Mapowa', 58, 66, '32-300', 'FEMALE',
        'CHIRURGY', TRUE, TRUE),
       ('Diedre', 'Mroczek', '4546654443', 70112722361, 'Warszawa', 'Litwa', 'Krynicka', 83, 32, '30-822', 'FEMALE',
        'DERMATOLOGY', TRUE, TRUE),
       ('Tawanda', 'Filipiak', '233567445', 78112528024, 'Kraków', 'Polska', 'Kolejowa', 11, 2, '32-232', 'FEMALE',
        'INTERNIST', TRUE, TRUE),
       ('Todd', 'Motyka', '3434 322 32', 44061045754, 'Białystok', 'Łotwa', 'Urzędnicza', 9, 22, '32-999', 'MALE',
        'NEUROLOGY', TRUE, TRUE),
       ('Mardell', 'Dąbkowski', '18 19 704', 05241650643, 'Warszawa', 'Polska', 'Biprostal', 5, 32, '30-300', 'FEMALE',
        'INTERNIST', TRUE, TRUE),
       ('Warren', 'Baran', '675045334', 82051729851, 'Białystok', 'Trynidad i Tobago', 'Kleista', 33, 329, '32-300',
        'MALE', 'DERMATOLOGY', TRUE, TRUE),
       ('Madeleine', 'Wilk', '785364221', 05270135009, 'Poznań', 'Polska', 'Marka', 48, 366, '32-300', 'FEMALE',
        'CHIRURGY', TRUE, TRUE),
       ('Marlo', 'Szydłowski', '7673234212', 35070390380, 'Kraków', 'Białoruś', 'Nurkowa', 81, 339, '30-599', 'FEMALE',
        'ONCOLOGY', TRUE, TRUE);

INSERT INTO visit(cancel_visit, doctor_Id, patient_Id, visit_date)
values
(false, 1, 1, '2025-09-09 15:30:00'),
=======
INSERT INTO patient (NAME, SURNAME, PHONE_NUMBER, PESEL, CITY, COUNTRY, STREET, FLAT_NUMBER, HOUSE_NUMBER, ZIP_CODE, GENDER)
VALUES('Adam','Nowak','606536999',95102826883, 'Kraków', 'Niemcy', 'Murarska', 8, 39, '30-612', 'MALE'),
('Malwina','Paskal','505666158',92042326741, 'Olkusz', 'Polska', 'Górna', 12, 34, '32-300', 'FEMALE'),
('Roman','Padzioch','606536999',94121031317, 'Gorlice', 'Niemcy', 'Wałowa', 8, 11, '30-454', 'MALE'),
('Marek','Knedel','606536999',60051571852, 'Poznań', 'Polska', 'Ceglana', 8, 3, '30-612', 'MALE'),
('Aneta','Zając','606536999',51090658006, 'Chrzanów', 'Polska', 'Armii Krajowej', 19, 65, '30-455', 'FEMALE'),
('Leokadia','Kreda','606536999',14291226021, 'POZNAŃ', 'Polska', 'Deszczowa', 3, 454, '30-554', 'FEMALE'),
('Marek','Lech','606536999',59110657259, 'Gniew', 'Stany Zjednoczone', 'Parkowa', 8, 39, '30-612', 'MALE'),
('Jeanetta','Janiak','606536999',53051386124, 'Gorlice', 'Polska', 'Komunikacyjna', 5, 45, '30-836', 'FEMALE'),
('Trenton','Kacprzak','606536999',00261533817, 'Zakopane', 'Polska', 'Parkowa', 32, 65, '33-112', 'MALE'),
('Jose','Jurek','606536999',97061506655, 'Chrzanów', 'Polska', 'Wenedy', 8, 39, '30-612', 'MALE'),
('Corinna','Trzeciak','754342322',07311479747, 'Łódz', 'Polska', 'Szymborskiej', 8, 39, '36-223', 'FEMALE'),
('Hwa','Wysocki','233122776',79081310304, 'Gniew', 'Tajlandia', 'Krajowa', 83, 39, '30-612', 'FEMALE'),
('Randy','Kopeć','546344333',40092387210, 'Brzesko', 'Erytrea', 'Warta', 91, 39, '31-352', 'MALE'),
('Chasity','Dominiak','111222333',85011736827, 'Bochnia', 'Holandia', 'Metrowa', 5, 39, '33-333', 'MALE'),
('Chong','Herman','453434222',66060480592, 'Nowy Wiśnicz', 'Włochy', 'Jerzmanowskiego', 67, 39, '30-876', 'MALE');

INSERT INTO doctor (NAME, SURNAME, PHONE_NUMBER, PESEL, CITY, COUNTRY, STREET, FLAT_NUMBER, HOUSE_NUMBER, ZIP_CODE, GENDER, SPECIALIZATION, AVAILABILITY, ONLINE)
VALUES('Adam','Nowak','606536999',95102826883, 'Zakopane', 'Litwa', 'Kijowa', 5, 39, '32-300', 'MALE','NEUROLOGY', TRUE, TRUE),
('Minda','Chudzik','222 3334 55',47072837781, 'Kraków', 'Polska', 'Murarska', 65, 11, '31-233', 'FEMALE','DERMATOLOGY', TRUE, TRUE),
('Paweł','Trzyciek','657-222-333',95102826883, 'Gdynia', 'Rosja', 'Wałowa', 8, 22, '30-612', 'MALE', 'CHIRURGY', TRUE, FALSE),
('Charlena','Kubacki','434112466',66030325803, 'Piwniczna-Zdrój', 'Belize', 'Metrowa', 99, 1, '32-300', 'FEMALE','DERMATOLOGY', TRUE, TRUE),
('Guillermo','Nowicki','233554332',72110824052, 'Poznań', 'Trynidad i Tobago', 'Mostowa', 7, 8, '32-222', 'MALE','CHIRURGY', TRUE, TRUE),
('Lesley','Bartczak','323211233',98081627382, 'Katowice', 'Polska', 'Pijacka', 99, 89, '34-322', 'FEMALE','INTERNIST', TRUE, TRUE),
('Johnson','Grzelak','213432112',52121506097, 'Kraków', 'Białoruś', 'Wiktorii', 878, 39, '32-323', 'MALE','ONCOLOGY', TRUE, TRUE),
('Tula','Sowiński','987555332',49061250966, 'Katowice', 'Polska', 'Mapowa', 58, 66, '32-300', 'FEMALE','CHIRURGY', TRUE, TRUE),
('Diedre','Mroczek','4546654443',70112722361, 'Warszawa', 'Litwa', 'Krynicka', 83, 32, '30-822', 'FEMALE','DERMATOLOGY', TRUE, TRUE),
('Tawanda','Filipiak','233567445',78112528024, 'Kraków', 'Polska', 'Kolejowa', 11, 2, '32-232', 'FEMALE','INTERNIST', TRUE, TRUE),
('Todd','Motyka','3434 322 32',44061045754, 'Białystok', 'Łotwa', 'Urzędnicza', 9, 22, '32-999', 'MALE','NEUROLOGY', TRUE, TRUE),
('Mardell','Dąbkowski','18 19 704',05241650643, 'Warszawa', 'Polska', 'Biprostal', 5, 32, '30-300', 'FEMALE','INTERNIST', TRUE, TRUE),
('Warren','Baran','675045334',82051729851, 'Białystok', 'Trynidad i Tobago', 'Kleista', 33, 329, '32-300', 'MALE','DERMATOLOGY', TRUE, TRUE),
('Madeleine','Wilk','785364221',05270135009, 'Poznań', 'Polska', 'Marka', 48, 366, '32-300', 'FEMALE','CHIRURGY', TRUE, TRUE);


INSERT INTO visit(cancel_visit, doctor_Id, patient_Id, visit_date)
values
(false, 1, 1, '2023-09-23 15:30:00'),
>>>>>>> 804fae53
(false, 1, 1, '2025-09-09 16:30:00'),
(false, 1, 2, '2025-09-10 17:30:00'),
(false, 1, 2, '2025-09-11 18:30:00'),
(false, 2, 2, '2025-09-12 19:30:00'),
<<<<<<< HEAD
(false, 2, 2, '2025-09-23 20:30:00'),
=======
(false, 2, 2, '2025-12-23 20:30:00'),
>>>>>>> 804fae53
(false, 2, 3, '2025-09-23 21:30:00'),
(false, 3, 4, '2025-09-03 22:30:00'),
(false, 3, 5, '2025-09-04 23:30:00'),
(false, 3, 4, '2025-09-05 00:30:00'),
(false, 3, 3, '2025-09-06 01:30:00'),
(false, 4, 2, '2025-09-07 02:30:00'),
(false, 4, 1, '2025-09-08 03:30:00'),
(false, 4, 2, '2025-09-11 04:30:00'),
(false, 4, 3, '2025-09-22 05:30:00'),
(false, 5, 4, '2025-09-03 06:30:00');



<<<<<<< HEAD
INSERT INTO patients_cards (date_of_visit, doctor_id, id, patient_id, diagnosis, note_doctor, symptoms, treatment) VALUES
('2024-10-01 10:00:00', 1, 1, 1, 'Flu', 'Regular checkup', 'Fever, cough', 'Rest, hydration'),
('2024-10-05 11:30:15', 2, 2, 2, 'Cold', 'Prescribed meds', 'Sneezing, sore throat', 'Antibiotics'),
('2024-10-08 09:15:30', 3, 3, 3, 'Migraine', 'Advised rest', 'Headache, nausea', 'Pain relievers'),
('2024-10-12 13:45:45', 1, 4, 4, 'Back pain', 'Physiotherapy recommended', 'Lower back pain', 'Physical therapy'),
('2024-10-15 14:30:20', 2, 5, 5, 'Flu', 'Standard treatment', 'Fever, body aches', 'Flu meds'),
('2024-10-18 15:00:10', 3, 6, 6, 'Sprained ankle', 'Applied bandage', 'Swollen ankle', 'Rest, ice'),
('2024-10-20 10:45:25', 1, 7, 7, 'High blood pressure', 'Monitored closely', 'Dizziness', 'Lifestyle changes'),
('2024-10-22 12:00:35', 2, 8, 8, 'Asthma', 'Inhaler prescribed', 'Shortness of breath', 'Inhaler'),
('2024-10-25 16:00:50', 3, 9, 9, 'Diabetes', 'Blood sugar monitored', 'Frequent urination', 'Diet change, insulin'),
('2024-10-28 11:00:55', 1, 10, 10, 'Flu', 'Prescribed rest', 'Cough, fever', 'Flu meds'),

('2024-11-01 10:00:05', 1, 11, 1, 'Cold', 'Recommended vitamins', 'Sneezing, fatigue', 'Vitamin supplements'),
('2024-11-03 11:30:12', 2, 12, 2, 'Allergies', 'Antihistamines prescribed', 'Itchy eyes, runny nose', 'Antihistamines'),
('2024-11-06 09:15:22', 3, 13, 3, 'Migraine', 'Advised rest', 'Severe headache', 'Painkillers'),
('2024-11-10 13:45:32', 1, 14, 4, 'Back pain', 'Referred to specialist', 'Lower back stiffness', 'Physical therapy'),
('2024-11-12 14:30:42', 2, 15, 5, 'Sore throat', 'Checked for strep', 'Sore throat, cough', 'Throat lozenges'),
('2024-11-15 15:00:52', 3, 16, 6, 'Sprained wrist', 'Splint applied', 'Pain in wrist', 'Splint, rest'),
('2024-11-18 10:45:14', 1, 17, 7, 'High cholesterol', 'Advised diet changes', 'Fatigue', 'Diet change'),
('2024-11-20 12:00:24', 2, 18, 8, 'Asthma', 'Prescribed new inhaler', 'Wheezing', 'Inhaler'),
('2024-11-23 16:00:34', 3, 19, 9, 'Diabetes', 'Blood sugar checked', 'Thirst, fatigue', 'Dietary control'),
('2024-11-25 11:00:44', 1, 20, 10, 'Cold', 'Prescribed rest', 'Cough, runny nose', 'Cold meds'),

('2024-12-01 10:00:54', 1, 21, 1, 'Flu', 'Flu meds prescribed', 'Fever, cough', 'Rest, hydration'),
('2024-12-03 11:30:07', 2, 22, 2, 'Cold', 'Cold treatment', 'Sore throat, sneezing', 'Cold meds'),
('2024-12-06 09:15:17', 3, 23, 3, 'Migraine', 'Rest recommended', 'Throbbing headache', 'Pain relievers'),
('2024-12-10 13:45:27', 1, 24, 4, 'Back pain', 'Follow-up needed', 'Muscle tension', 'Physical therapy'),
('2024-12-12 14:30:37', 2, 25, 5, 'Sore throat', 'Lozenges prescribed', 'Throat irritation', 'Rest'),
('2024-12-15 15:00:47', 3, 26, 6, 'Sprained ankle', 'Applied ice', 'Ankle pain', 'Rest, ice'),
('2024-12-18 10:45:57', 1, 27, 7, 'High blood pressure', 'Close monitoring', 'Headache', 'Diet control'),
('2024-12-20 12:00:09', 2, 28, 8, 'Asthma', 'Inhaler adjusted', 'Shortness of breath', 'Inhaler'),
('2024-12-23 16:00:19', 3, 29, 9, 'Diabetes', 'Sugar levels checked', 'Fatigue', 'Insulin adjustment'),
('2024-12-25 11:00:29', 1, 30, 10, 'Flu', 'Standard treatment', 'Fever, cough', 'Flu meds');
=======




>>>>>>> 804fae53
<|MERGE_RESOLUTION|>--- conflicted
+++ resolved
@@ -1,4 +1,4 @@
-<<<<<<< HEAD
+
 INSERT INTO patients (NAME, SURNAME, PHONE_NUMBER, PESEL, CITY, COUNTRY, STREET, FLAT_NUMBER, HOUSE_NUMBER, ZIP_CODE,
                      GENDER)
 VALUES ('Adam', 'Nowak', '606536999', 95102826883, 'Kraków', 'Niemcy', 'Murarska', 8, 39, '30-612', 'MALE'),
@@ -55,7 +55,7 @@
 INSERT INTO visit(cancel_visit, doctor_Id, patient_Id, visit_date)
 values
 (false, 1, 1, '2025-09-09 15:30:00'),
-=======
+
 INSERT INTO patient (NAME, SURNAME, PHONE_NUMBER, PESEL, CITY, COUNTRY, STREET, FLAT_NUMBER, HOUSE_NUMBER, ZIP_CODE, GENDER)
 VALUES('Adam','Nowak','606536999',95102826883, 'Kraków', 'Niemcy', 'Murarska', 8, 39, '30-612', 'MALE'),
 ('Malwina','Paskal','505666158',92042326741, 'Olkusz', 'Polska', 'Górna', 12, 34, '32-300', 'FEMALE'),
@@ -93,16 +93,12 @@
 INSERT INTO visit(cancel_visit, doctor_Id, patient_Id, visit_date)
 values
 (false, 1, 1, '2023-09-23 15:30:00'),
->>>>>>> 804fae53
 (false, 1, 1, '2025-09-09 16:30:00'),
 (false, 1, 2, '2025-09-10 17:30:00'),
 (false, 1, 2, '2025-09-11 18:30:00'),
 (false, 2, 2, '2025-09-12 19:30:00'),
-<<<<<<< HEAD
 (false, 2, 2, '2025-09-23 20:30:00'),
-=======
 (false, 2, 2, '2025-12-23 20:30:00'),
->>>>>>> 804fae53
 (false, 2, 3, '2025-09-23 21:30:00'),
 (false, 3, 4, '2025-09-03 22:30:00'),
 (false, 3, 5, '2025-09-04 23:30:00'),
@@ -116,7 +112,6 @@
 
 
 
-<<<<<<< HEAD
 INSERT INTO patients_cards (date_of_visit, doctor_id, id, patient_id, diagnosis, note_doctor, symptoms, treatment) VALUES
 ('2024-10-01 10:00:00', 1, 1, 1, 'Flu', 'Regular checkup', 'Fever, cough', 'Rest, hydration'),
 ('2024-10-05 11:30:15', 2, 2, 2, 'Cold', 'Prescribed meds', 'Sneezing, sore throat', 'Antibiotics'),
@@ -150,9 +145,3 @@
 ('2024-12-20 12:00:09', 2, 28, 8, 'Asthma', 'Inhaler adjusted', 'Shortness of breath', 'Inhaler'),
 ('2024-12-23 16:00:19', 3, 29, 9, 'Diabetes', 'Sugar levels checked', 'Fatigue', 'Insulin adjustment'),
 ('2024-12-25 11:00:29', 1, 30, 10, 'Flu', 'Standard treatment', 'Fever, cough', 'Flu meds');
-=======
-
-
-
-
->>>>>>> 804fae53
