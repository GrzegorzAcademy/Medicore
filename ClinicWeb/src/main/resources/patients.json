--- conflicted
+++ resolved
@@ -118,7 +118,6 @@
       "flatNumber": "122",
       "houseNumber": "223"
     }
-=======
 [ {
   "personDetails" : {
     "phoneNumber" : "55555555",
@@ -147,17 +146,11 @@
   },
   "address" : {
     "country" : "Polska",
-<<<<<<< HEAD
+
     "zipCode" : "32-300",
     "city" : "Olkusz",
     "street" : "Majora",
     "flatNumber" : "34",
     "houseNumber" : "22"
   }
-=======
-    "zipCode" : "02-200",
-    "street" : "Koperkowa",
-    "houseNumber" : "223",
-    "flatNumber" : "122"
->>>>>>> 3df03f73
 } ]