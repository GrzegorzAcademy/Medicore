<<<<<<< HEAD
[
  {
    "personDetails": {
      "name": "Damian",
      "surname": "Korzen",
      "phoneNumber": "678-444-313",
      "birthDate": [
        1975,
        12,
        12
      ],
      "pesel": "7564932323"
    },
    "doctor": {
      "name": "Adam",
      "surname": "Balwan",
      "specialization": "Chirurg"
    },
    "address": {
      "city": "Lodz",
      "country": "Poland",
      "zipCode": "30-521",
      "street": "Warszawska",
      "houseNumber": "8",
      "flatNumber": "76"
    },
    "hasInsurance": true
  },
  {
    "personDetails": {
      "name": "Tomasz",
      "surname": "Grzadka",
      "phoneNumber": "575-123-234",
      "birthDate": [
        1975,
        12,
        12
      ],
      "pesel": "7564932323"
    },
    "doctor": {
      "name": "Martyna",
      "surname": "Kiszonka",
      "specialization": "Chirurg"
    },
    "address": {
      "city": "Lodz",
      "country": "Poland",
      "zipCode": "30-521",
      "street": "Warszawska",
      "houseNumber": "8",
      "flatNumber": "76"
    },
    "hasInsurance": true
  }
]
=======
[ {
  "personDetails" : {
    "phoneNumber" : "785-432-123",
    "gender" : "MAN",
    "surname" : "Jarzabek",
    "name" : "Antoni",
    "pesel" : "75010112345",
    "birthDate" : "1975-01-01"
  },
  "doctor" : null,
  "address" : {
    "country" : "Polska",
    "zipCode" : "30-836",
    "city" : "Krakow",
    "street" : "Kwiatowa",
    "flatNumber" : "1",
    "houseNumber" : "11"
  },
  "clinic" : null
}, {
  "personDetails" : {
    "phoneNumber" : "546-763-444",
    "gender" : "WOMAN",
    "surname" : "Osiolek",
    "name" : "Aleksandra",
    "pesel" : "75010112345",
    "birthDate" : "1995-01-01"
  },
  "doctor" : null,
  "address" : {
    "country" : "Polska",
    "zipCode" : "30-836",
    "city" : "Krakow",
    "street" : "Jerzmanowskiego",
    "flatNumber" : "111",
    "houseNumber" : "23"
  },
  "clinic" : null
}, {
  "personDetails" : {
    "phoneNumber" : "546-555-444",
    "gender" : "WOMAN",
    "surname" : "Kazimmiejczak",
    "name" : "Kamila",
    "pesel" : "95102826883",
    "birthDate" : "1995-10-28"
  },
  "doctor" : null,
  "address" : {
    "country" : "Polska",
    "zipCode" : "30-836",
    "city" : "Krakow",
    "street" : "Jerzmanowskiego",
    "flatNumber" : "111",
    "houseNumber" : "23"
  },
  "clinic" : null
}, {
  "personDetails" : {
    "phoneNumber" : "888258625",
    "gender" : null,
    "surname" : "Pazdzioch",
    "name" : "Roman",
    "pesel" : "86070358531",
    "birthDate" : "1986-07-03"
  },
  "doctor" : null,
  "address" : {
    "country" : "Polska",
    "zipCode" : "10-022",
    "city" : "Zamiasto",
    "street" : "Produkcyjna",
    "flatNumber" : "2",
    "houseNumber" : "22"
  },
  "clinic" : null
}, {
  "personDetails" : {
    "phoneNumber" : "888258625",
    "gender" : null,
    "surname" : "Pazdzioch",
    "name" : "Roman",
    "pesel" : "86070358531",
    "birthDate" : "1986-07-03"
  },
  "doctor" : null,
  "address" : {
    "country" : "Polska",
    "zipCode" : "10-022",
    "city" : "Zamiasto",
    "street" : "Produkcyjna",
    "flatNumber" : "2",
    "houseNumber" : "22"
  },
  "clinic" : null
}, {
  "personDetails" : {
    "phoneNumber" : "888258625",
    "gender" : null,
    "surname" : "Pazdzioch",
    "name" : "Roman",
    "pesel" : "86070358531",
    "birthDate" : "1986-07-03"
  },
  "doctor" : null,
  "address" : {
    "country" : "Polska",
    "zipCode" : "10-022",
    "city" : "Zamiasto",
    "street" : "Produkcyjna",
    "flatNumber" : "2",
    "houseNumber" : "22"
  },
  "clinic" : null
}, {
  "personDetails" : {
    "phoneNumber" : "88825963",
    "gender" : null,
    "surname" : "Kowalska",
    "name" : "Kamila",
    "pesel" : "91030472422",
    "birthDate" : "1991-03-04"
  },
  "doctor" : null,
  "address" : {
    "country" : "Polska",
    "zipCode" : "02-200",
    "city" : "Wyczechowo",
    "street" : "Koperkowa",
    "flatNumber" : "12",
    "houseNumber" : "5"
  },
  "clinic" : null
}, {
  "personDetails" : {
    "phoneNumber" : "88825963",
    "gender" : null,
    "surname" : "Kowalska",
    "name" : "Kamila",
    "pesel" : "91030472422",
    "birthDate" : "1991-03-04"
  },
  "doctor" : null,
  "address" : {
    "country" : "Polska",
    "zipCode" : "02-200",
    "city" : "Wyczechowo",
    "street" : "Koperkowa",
    "flatNumber" : "12",
    "houseNumber" : "5"
  },
  "clinic" : null
}, {
  "personDetails" : {
    "phoneNumber" : "88825963",
    "gender" : null,
    "surname" : "Pazdzioch",
    "name" : "Roman",
    "pesel" : "5502120313",
    "birthDate" : "2024-07-18"
  },
  "doctor" : null,
  "address" : {
    "country" : "Polska",
    "zipCode" : "02-200",
    "city" : "Zamiasto",
    "street" : "Koperkowa",
    "flatNumber" : "2",
    "houseNumber" : "22"
  },
  "clinic" : null
}, {
  "personDetails" : {
    "phoneNumber" : "88825963",
    "gender" : null,
    "surname" : "Pazdzioch",
    "name" : "Roman",
    "pesel" : "91030472422",
    "birthDate" : null
  },
  "doctor" : null,
  "address" : {
    "country" : "Polska",
    "zipCode" : "02-200",
    "city" : "Zamiasto",
    "street" : "Koperkowa",
    "flatNumber" : "2",
    "houseNumber" : "22"
  },
  "clinic" : null
}, {
  "personDetails" : {
    "phoneNumber" : "88825963",
    "gender" : null,
    "surname" : "Pazdzioch",
    "name" : "Roman",
    "pesel" : "91030472422",
    "birthDate" : null
  },
  "doctor" : null,
  "address" : {
    "country" : "Polska",
    "zipCode" : "10-022",
    "city" : "Wyczechowo",
    "street" : "Koperkowa",
    "flatNumber" : "12",
    "houseNumber" : "22"
  },
  "clinic" : null
}, {
  "personDetails" : {
    "phoneNumber" : "999639966",
    "gender" : null,
    "surname" : "Nowak",
    "name" : "Adam",
    "pesel" : "97110672177",
    "birthDate" : null
  },
  "doctor" : null,
  "address" : {
    "country" : "Polska",
    "zipCode" : "10-022",
    "city" : "Wyczechowo",
    "street" : "Produkcyjna",
    "flatNumber" : "12",
    "houseNumber" : "22"
  },
  "clinic" : null
}, {
  "personDetails" : {
    "phoneNumber" : "88825963",
    "gender" : null,
    "surname" : "Pazdzioch",
    "name" : "Kamila",
    "pesel" : "91030472422",
    "birthDate" : null
  },
  "doctor" : null,
  "address" : {
    "country" : "Polska",
    "zipCode" : "02-200",
    "city" : "Zamiasto",
    "street" : "Produkcyjna",
    "flatNumber" : "12",
    "houseNumber" : "22"
  },
  "clinic" : null
}, {
  "personDetails" : {
    "phoneNumber" : "999639966",
    "gender" : null,
    "surname" : "Kowalska",
    "name" : "Roman",
    "pesel" : "91030472422",
    "birthDate" : null
  },
  "doctor" : null,
  "address" : {
    "country" : "Polska",
    "zipCode" : "02-200",
    "city" : "Zamiasto",
    "street" : "Produkcyjna",
    "flatNumber" : "2",
    "houseNumber" : "5"
  },
  "clinic" : null
}, {
  "personDetails" : {
    "phoneNumber" : "999639966",
    "gender" : null,
    "surname" : "Nowak",
    "name" : "Kamila",
    "pesel" : "95102826883",
    "birthDate" : null
  },
  "doctor" : null,
  "address" : {
    "country" : "Polska",
    "zipCode" : "02-200",
    "city" : "Wyczechowo",
    "street" : "Produkcyjna",
    "flatNumber" : "12",
    "houseNumber" : "5"
  },
  "clinic" : null
}, {
  "personDetails" : {
    "phoneNumber" : "999639966",
    "gender" : null,
    "surname" : "Pazdzioch",
    "name" : "Roman",
    "pesel" : "95102826883",
    "birthDate" : null
  },
  "doctor" : null,
  "address" : {
    "country" : "Polska",
    "zipCode" : "02-200",
    "city" : "Zamiasto",
    "street" : "Produkcyjna",
    "flatNumber" : "12",
    "houseNumber" : "22"
  },
  "clinic" : null
}, {
  "personDetails" : {
    "phoneNumber" : "999639966",
    "gender" : null,
    "surname" : "Pazdzioch",
    "name" : "Adam",
    "pesel" : "5502120313",
    "birthDate" : "1955-02-12"
  },
  "doctor" : null,
  "address" : {
    "country" : "Polska",
    "zipCode" : "02-200",
    "city" : "Zamiasto",
    "street" : "Koperkowa",
    "flatNumber" : "12",
    "houseNumber" : "22"
  },
  "clinic" : null
}, {
  "personDetails" : {
    "name" : "Kamila",
    "surname" : "Pazdzioch",
    "phoneNumber" : "999639966",
    "birthDate" : "1997-11-06",
    "pesel" : "97110672177",
    "gender" : "WOMAN"
  },
  "clinic" : null,
  "doctor" : null,
  "address" : {
    "city" : "Zamiasto",
    "country" : "Polska",
    "zipCode" : "02-200",
    "street" : "Produkcyjna",
    "houseNumber" : "5",
    "flatNumber" : "2"
  }
} ]
>>>>>>> ea89529c
<|MERGE_RESOLUTION|>--- conflicted
+++ resolved
@@ -1,61 +1,3 @@
-<<<<<<< HEAD
-[
-  {
-    "personDetails": {
-      "name": "Damian",
-      "surname": "Korzen",
-      "phoneNumber": "678-444-313",
-      "birthDate": [
-        1975,
-        12,
-        12
-      ],
-      "pesel": "7564932323"
-    },
-    "doctor": {
-      "name": "Adam",
-      "surname": "Balwan",
-      "specialization": "Chirurg"
-    },
-    "address": {
-      "city": "Lodz",
-      "country": "Poland",
-      "zipCode": "30-521",
-      "street": "Warszawska",
-      "houseNumber": "8",
-      "flatNumber": "76"
-    },
-    "hasInsurance": true
-  },
-  {
-    "personDetails": {
-      "name": "Tomasz",
-      "surname": "Grzadka",
-      "phoneNumber": "575-123-234",
-      "birthDate": [
-        1975,
-        12,
-        12
-      ],
-      "pesel": "7564932323"
-    },
-    "doctor": {
-      "name": "Martyna",
-      "surname": "Kiszonka",
-      "specialization": "Chirurg"
-    },
-    "address": {
-      "city": "Lodz",
-      "country": "Poland",
-      "zipCode": "30-521",
-      "street": "Warszawska",
-      "houseNumber": "8",
-      "flatNumber": "76"
-    },
-    "hasInsurance": true
-  }
-]
-=======
 [ {
   "personDetails" : {
     "phoneNumber" : "785-432-123",
@@ -398,5 +340,4 @@
     "houseNumber" : "5",
     "flatNumber" : "2"
   }
-} ]
->>>>>>> ea89529c
+} ]