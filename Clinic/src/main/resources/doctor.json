<<<<<<< HEAD
[{
  "user": {
    "login": "testowyUser",
    "password": "est123!T",
    "email": "test@wp.pl",
    "role": "DOCTOR"
  },
  "online": false,
  "availability": false,
  "address": {},
  "personDetails": {
    "name": "TestowyLekarz",
    "surname": "Lekarzz",
    "idNumber": 4911,
    "pesel": "00010101456",
    "birthDate": [
      1900,
      1,
      1
    ]
  }
}]
=======
[ {
  "user" : {
    "login" : "apollo",
    "password" : "ASDasd!@#11",
    "email" : "ap@op.pl",
    "role" : "DOCTOR"
  },
  "specialization" : null,
  "online" : false,
  "availability" : false,
  "address" : {
    "city" : null,
    "country" : null,
    "zipCode" : null,
    "street" : null
  },
  "personDetails" : {
    "name" : "Adonis",
    "surname" : "Pedro",
    "phoneNumber" : null,
    "idNumber" : 3597,
    "pesel" : "94062821334",
    "birthDate" : [ 1994, 6, 28 ]
  }
}, {
  "user" : {
    "login" : "roman",
    "password" : "asddsaASD123!",
    "email" : "io@op.pl",
    "role" : "DOCTOR"
  },
  "specialization" : null,
  "online" : false,
  "availability" : false,
  "address" : {
    "city" : null,
    "country" : null,
    "zipCode" : null,
    "street" : null
  },
  "personDetails" : {
    "name" : "Kazimierz",
    "surname" : "Deyna",
    "phoneNumber" : null,
    "idNumber" : 8068,
    "pesel" : "94062821334",
    "birthDate" : [ 1994, 6, 28 ]
  }
}, {
  "user" : {
    "login" : "anna",
    "password" : "123!@#321!!asdDS",
    "email" : "qp@qp.pl",
    "role" : "DOCTOR"
  },
  "specialization" : null,
  "online" : false,
  "availability" : false,
  "address" : {
    "city" : null,
    "country" : null,
    "zipCode" : null,
    "street" : null
  },
  "personDetails" : {
    "name" : "Ania",
    "surname" : "Kowalska",
    "phoneNumber" : null,
    "idNumber" : 1861,
    "pesel" : "08213064545",
    "birthDate" : [ 2008, 1, 30 ]
  }
} ]
>>>>>>> 714e28d8
<|MERGE_RESOLUTION|>--- conflicted
+++ resolved
@@ -1,27 +1,3 @@
-<<<<<<< HEAD
-[{
-  "user": {
-    "login": "testowyUser",
-    "password": "est123!T",
-    "email": "test@wp.pl",
-    "role": "DOCTOR"
-  },
-  "online": false,
-  "availability": false,
-  "address": {},
-  "personDetails": {
-    "name": "TestowyLekarz",
-    "surname": "Lekarzz",
-    "idNumber": 4911,
-    "pesel": "00010101456",
-    "birthDate": [
-      1900,
-      1,
-      1
-    ]
-  }
-}]
-=======
 [ {
   "user" : {
     "login" : "apollo",
@@ -94,5 +70,4 @@
     "pesel" : "08213064545",
     "birthDate" : [ 2008, 1, 30 ]
   }
-} ]
->>>>>>> 714e28d8
+} ]