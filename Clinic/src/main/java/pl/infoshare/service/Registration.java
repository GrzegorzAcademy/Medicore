--- conflicted
+++ resolved
@@ -53,12 +53,10 @@
                 login = userInput;
                 break;
 
-<<<<<<< HEAD
-=======
             } else {
 
                 System.out.println("Ta nazwa uzytkownika jest juz zajeta.");
->>>>>>> 0644ef3c
+
             }
 
         } while (!Utils.isLoginValid(userInput));
