package pl.infoshare.service;

import pl.infoshare.model.Doctor;
import pl.infoshare.model.Patient;

import java.time.LocalDate;
import java.util.Set;
import java.util.function.Predicate;
import java.util.regex.Matcher;
import java.util.regex.Pattern;
import java.util.stream.Stream;

import static java.util.stream.Collectors.toSet;

public class Utils {


    private static final String PESEL_REGEX = "\\d{11}";
    private static final String PASSWORD_REGEX = "^(?=.*?[A-Z])(?=.*?[a-z])(?=.*?[0-9])(?=.*?[#?!@$%^&*-]).{8,20}$";
    private static final String LETTER_REGEX = "[a-zA-Z]+";
    private static final Pattern VALID_EMAIL_ADDRESS_REGEX =
            Pattern.compile("^[A-Z0-9._%+-]+@[A-Z0-9.-]+\\.[A-Z]{2,6}$", Pattern.CASE_INSENSITIVE);

    public static boolean isNameOrSurnameValid(String nameOrSurname) {

        return isLengthValid(nameOrSurname) && isFormatValid(nameOrSurname);
    }

    public static boolean isLengthValid(String nameOrSurname) {

        return nameOrSurname.length() > 1 && nameOrSurname.length() <= 20;

    }

    public static boolean isFormatValid(String nameOrSurname) {

        return nameOrSurname.matches(LETTER_REGEX);

    }

    public static boolean isPeselValid(String pesel) {

        return hasValidLength(pesel) && hasCorrectDigits(pesel) && hasCorrectFormat(pesel);
    }

    private static boolean hasValidLength(String pesel) {

        return pesel.matches(PESEL_REGEX);
    }

    private static boolean hasCorrectFormat(String pesel) {

        return pesel.matches(PESEL_REGEX);
    }

    private static boolean hasCorrectDigits(String pesel) {

        int checkDigit = Character.getNumericValue(pesel.charAt(10));

        final int[] WEIGHTS = new int[]{1, 3, 7, 9, 1, 3, 7, 9, 1, 3, 1};

        int sum = 0;
        for (int i = 0; i < 10; i++) {
            sum += Character.getNumericValue(pesel.charAt(i)) * WEIGHTS[i];
        }

        int modulo = sum % 10;
        int calculatedDigits = 10 - modulo;

        return modulo == 0 || calculatedDigits == checkDigit;
    }

    public static LocalDate decodeDateOfBirth(Object object) {

        String pesel = "";

        if (object instanceof Patient) {
            Patient patient = (Patient) object;
            pesel = patient.getPersonDetails().getPesel();
        }

        if (object instanceof Doctor) {
            Doctor doctor = (Doctor) object;
            pesel = doctor.getPersonDetails().getPesel();
        }


        String decodedYearPart = "";
        String secondYearPart = pesel.substring(0, 2);
        String month = pesel.substring(2, 4);
        int day = Integer.parseInt(pesel.substring(4, 6));

        if (month.startsWith("8") || month.startsWith("9")) {
            decodedYearPart = "18";
        } else if (month.startsWith("0") || month.startsWith("1")) {
            decodedYearPart = "19";
        } else if (month.startsWith("2") || month.startsWith("3")) {
            decodedYearPart = "20";
        } else if (month.startsWith("4") || month.startsWith("5")) {
            decodedYearPart = "21";
        } else {
            decodedYearPart = "22";
        }

        int decodedMonthPartBeginning = Character.getNumericValue(month.charAt(0)) % 2;
        String decodedMonthPart = Integer.toString(decodedMonthPartBeginning) + month.charAt(1);

        int fullYear = Integer.parseInt(decodedYearPart + secondYearPart);


        LocalDate dateOfBirth = LocalDate.of(fullYear, Integer.parseInt(decodedMonthPart), day);


        return dateOfBirth;
    }


    public static boolean isLoginValid(String userInput) {


        return (userInput.matches(LETTER_REGEX));
    }

<<<<<<< HEAD
=======
    public static boolean isUsernameExisting(String userInput) {

        Set<String> listOfDoctors = Registration.getUserNamesFromJSon(FileService.DOCTOR_PATH);
        Set<String> listOfPatients = Registration.getUserNamesFromJSon(FileService.PATIENT_PATH);

        Set<String> combinedSet = Stream.of(listOfDoctors, listOfPatients).flatMap(Set::stream)
                .collect(toSet());

        Predicate<String> userPredicate = u -> (userInput.equalsIgnoreCase(u));

        return combinedSet.stream().anyMatch(userPredicate);
    }
>>>>>>> 0644ef3c

    public static boolean isEmailValid(String userEmail) {

        Matcher matcher = VALID_EMAIL_ADDRESS_REGEX.matcher(userEmail);
        return matcher.matches();
    }

    public static boolean isPasswordValid(String userPassword) {

        return userPassword.matches(PASSWORD_REGEX);
    }


}<|MERGE_RESOLUTION|>--- conflicted
+++ resolved
@@ -121,8 +121,6 @@
         return (userInput.matches(LETTER_REGEX));
     }
 
-<<<<<<< HEAD
-=======
     public static boolean isUsernameExisting(String userInput) {
 
         Set<String> listOfDoctors = Registration.getUserNamesFromJSon(FileService.DOCTOR_PATH);
@@ -135,7 +133,7 @@
 
         return combinedSet.stream().anyMatch(userPredicate);
     }
->>>>>>> 0644ef3c
+
 
     public static boolean isEmailValid(String userEmail) {
 
