package pl.infoshare.service;
<<<<<<< HEAD
import pl.infoshare.model.Doctor;
=======

import pl.infoshare.model.*;

import java.nio.file.Path;
import java.util.ArrayList;
>>>>>>> 5e3b620e
import java.util.List;
import java.util.Scanner;

public class Menu {

    public static void mainMenu() {

        Scanner scanner = new Scanner(System.in);
        int option = 0;
        ArrayList<Patient> listPatient = null;
        String path = null;
        do {

            DisplayMenu.chooseMenu();
            option = scanner.nextInt();

            switch (option) {

                case 1:
<<<<<<< HEAD
                   FileService.vievDoctors();
=======
//                 FileService.addDoctor();
                    FileService.vievDoctors();
>>>>>>> 5e3b620e
                    break;
                case 2:
                    FileService.vievPatient();
                    break;
                case 3:
                    FileService.writeToFile(listPatient, path);
                    System.out.println("case3");
                    break;
                case 0:
                    System.out.println("Bye bye");
                    break;
                default:
                    System.out.println("Zly wybór");
                    break;
            }
        } while (option != 0);


    }
}

<|MERGE_RESOLUTION|>--- conflicted
+++ resolved
@@ -1,13 +1,8 @@
 package pl.infoshare.service;
-<<<<<<< HEAD
 import pl.infoshare.model.Doctor;
-=======
-
 import pl.infoshare.model.*;
-
 import java.nio.file.Path;
 import java.util.ArrayList;
->>>>>>> 5e3b620e
 import java.util.List;
 import java.util.Scanner;
 
@@ -27,12 +22,7 @@
             switch (option) {
 
                 case 1:
-<<<<<<< HEAD
                    FileService.vievDoctors();
-=======
-//                 FileService.addDoctor();
-                    FileService.vievDoctors();
->>>>>>> 5e3b620e
                     break;
                 case 2:
                     FileService.vievPatient();
