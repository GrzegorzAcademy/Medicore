--- conflicted
+++ resolved
@@ -6,7 +6,6 @@
 import com.fasterxml.jackson.databind.ObjectMapper;
 import com.fasterxml.jackson.databind.ObjectWriter;
 import com.fasterxml.jackson.datatype.jsr310.JavaTimeModule;
-<<<<<<< HEAD
 import com.google.gson.Gson;
 import com.google.gson.GsonBuilder;
 import com.google.gson.JsonElement;
@@ -15,8 +14,6 @@
 import org.json.simple.JSONObject;
 import org.json.simple.parser.JSONParser;
 import org.json.simple.parser.ParseException;
-=======
->>>>>>> 714e28d8
 import pl.infoshare.exeption.DataImportException;
 
 import java.io.*;
@@ -116,8 +113,11 @@
             System.err.println("File IO error: " + e.getMessage());
             throw new RuntimeException(e);
         }
+
+
+        }
+
     }
-}
 
     public static void getDataFromJsonUser(String filename) {
 
@@ -164,6 +164,7 @@
         return jsonArray;
 
     }
+}
 
 
 
