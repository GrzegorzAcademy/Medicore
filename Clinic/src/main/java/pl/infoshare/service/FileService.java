--- conflicted
+++ resolved
@@ -1,48 +1,10 @@
 package pl.infoshare.service;
-<<<<<<< HEAD
-import pl.infoshare.model.Patient;
-import java.io.BufferedWriter;
-import java.io.File;
-import java.io.FileWriter;
-import java.io.IOException;
 
-public class FileService {
-
-    public static void writeToFile(Object object, String filePath) {
-
-
-        try {
-
-            if (object instanceof Patient) {
-
-                Patient patient = (Patient) object;
-
-                File file = new File(filePath);
-                FileWriter fw = new FileWriter(file, true);
-                BufferedWriter bw = new BufferedWriter(fw);
-
-                bw.write(String.valueOf(patient));
-                bw.newLine();
-
-                bw.close();
-            }
-
-        } catch (IOException e) {
-
-            System.out.println(e.getMessage());
-
-        }
-    }
-
-}
-=======
-
+import com.fasterxml.jackson.core.JsonProcessingException;
+import com.fasterxml.jackson.databind.ObjectMapper;
 import pl.infoshare.exeption.DataImportException;
-import pl.infoshare.model.Doctor;
 
 import java.io.*;
-import java.util.LinkedList;
-import java.util.List;
 import java.util.Scanner;
 
 public class FileService {
@@ -75,15 +37,14 @@
         fileReader("Clinic/src/main/resources/listPatient.txt");
     }
 
-    public static void writeToFile(Doctor fullName, String filePath) {
+    public static void writeToFile(Object object, String filePath) {
         try {
-            List<Doctor> listDoctor = new LinkedList<>();
 
             File file = new File(filePath);
             FileWriter fw = new FileWriter(file, true);
             BufferedWriter bw = new BufferedWriter(fw);
-
-            bw.write(String.valueOf(fullName));
+            String jsonData = dataToJson(object);
+            bw.write(jsonData);
 
             bw.newLine();
 
@@ -97,7 +58,22 @@
 
     }
 
->>>>>>> 1f98cc3e
+    public static String dataToJson(Object object) {
+        ObjectMapper mapper = new ObjectMapper();
+
+        try {
+            String jsonData = mapper.writeValueAsString(object);
+            System.out.println(jsonData);
+            return mapper.writeValueAsString(object);
+        } catch (JsonProcessingException e) {
+            throw new RuntimeException(e);
+
+        }
+
+    }
+
+
+}
 
 
 
