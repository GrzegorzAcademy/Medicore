--- conflicted
+++ resolved
@@ -56,22 +56,20 @@
 
     @Override
     public String toString() {
-        return  details + specialization +
-                " " + clinic +
-                " " + online +
-                " " + availability +
-                ", patient : " + patient ;
+        return "Doctor{" +
+                "specialization='" + specialization + '\'' +
+                ", clinic=" + clinic +
+                ", online=" + online +
+                ", availability=" + availability +
+                ", details=" + details +
+                ", patient=" + patient +
+                '}';
     }
 
     public static void printDoctors() {
 
-<<<<<<< HEAD
         Details details =  new Details("Jan", "Kowalski","123456789", "L999");
-        Doctor doctor = new Doctor("Onkologia", true, true, details);
-=======
-        Details details = new Details("Jan", "Kowalski", "123456789", 999);
         Doctor doctor = new Doctor(details, "Onkologia", true, true);
->>>>>>> 1f98cc3e
         List<Doctor> doctorTest = new ArrayList<>();
 
         doctorTest.add(doctor);
