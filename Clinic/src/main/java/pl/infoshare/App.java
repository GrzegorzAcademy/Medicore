--- conflicted
+++ resolved
@@ -1,25 +1,16 @@
 package pl.infoshare;
 
-<<<<<<< HEAD
-import pl.infoshare.service.UserService;
-=======
 import org.json.simple.parser.ParseException;
 import pl.infoshare.service.Registration;
 
 import java.io.IOException;
->>>>>>> 0644ef3c
+
 
 
 public class App {
     public static void main(String[] args) {
 
 
-<<<<<<< HEAD
-        UserService.searchBar();
-=======
-        Registration.registerUser();
->>>>>>> 0644ef3c
-
 
     }
 
