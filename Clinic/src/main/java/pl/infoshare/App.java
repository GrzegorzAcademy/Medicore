package pl.infoshare;

import org.json.simple.parser.ParseException;
import pl.infoshare.service.Registration;



import java.io.IOException;



public class App {
    public static void main(String[] args) {

<<<<<<< HEAD
=======

        Registration.registerUser();
>>>>>>> 036634de



    }


}<|MERGE_RESOLUTION|>--- conflicted
+++ resolved
@@ -12,12 +12,6 @@
 public class App {
     public static void main(String[] args) {
 
-<<<<<<< HEAD
-=======
-
-        Registration.registerUser();
->>>>>>> 036634de
-
 
 
     }
