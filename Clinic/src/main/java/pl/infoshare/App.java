package pl.infoshare;

import org.json.simple.parser.ParseException;

import pl.infoshare.service.DoctorService;
import pl.infoshare.service.Login;
import pl.infoshare.service.Registration;


<<<<<<< HEAD
=======

>>>>>>> 036634de
import java.io.IOException;


public class App {
    public static void main(String[] args) throws IOException, ParseException {



<<<<<<< HEAD
        DoctorService.filterBySpecialization("kardiolog");
        System.out.println(DoctorService.filterBySpecialization("chirurg"));
        System.out.println(DoctorService.filterBySpecialization("neurolog"));
=======
        Registration.registerUser();
>>>>>>> 036634de



    }


}<|MERGE_RESOLUTION|>--- conflicted
+++ resolved
@@ -6,26 +6,14 @@
 import pl.infoshare.service.Login;
 import pl.infoshare.service.Registration;
 
-
-<<<<<<< HEAD
-=======
-
->>>>>>> 036634de
 import java.io.IOException;
 
 
 public class App {
     public static void main(String[] args) throws IOException, ParseException {
 
+       
 
-
-<<<<<<< HEAD
-        DoctorService.filterBySpecialization("kardiolog");
-        System.out.println(DoctorService.filterBySpecialization("chirurg"));
-        System.out.println(DoctorService.filterBySpecialization("neurolog"));
-=======
-        Registration.registerUser();
->>>>>>> 036634de
 
 
 
